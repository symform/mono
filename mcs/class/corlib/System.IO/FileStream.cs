--- conflicted
+++ resolved
@@ -154,17 +154,11 @@
 				throw new ArgumentException ("Name is empty");
 			}
 
-<<<<<<< HEAD
-=======
 #if NET_2_0
-			// ignore the Inheritable flag
-			share &= ~FileShare.Inheritable;
-
 			if (options != FileOptions.None)
 				throw new NotImplementedException ("Only FileOptions.None is supported.");
 #endif
 
->>>>>>> f09ac378
 			if (bufferSize <= 0)
 				throw new ArgumentOutOfRangeException ("Positive number required.");
 
