--- conflicted
+++ resolved
@@ -1,5 +1,3 @@
-<<<<<<< HEAD
-=======
 2008-03-27  Carlos Alberto Cortez <calberto.cortez@gmail.com>
 
 	* DataBindingTests.cs: Mark as NotWorking some CurrencyManager tests by
@@ -9,7 +7,6 @@
 
 	* DataGridViewTest.cs: Add test for bug #343965.
 
->>>>>>> 52206fe9
 2008-03-26  Jonathan Pobst  <monkey@jpobst.com>
 
 	* TreeViewTest.cs: Add test for bug #373603.
