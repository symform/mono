//
// System.Web.Services.Protocols.WebServiceHelper.cs
//
// Author:
//   Lluis Sanchez Gual (lluis@ximian.com)
//
// Copyright (C) Ximian, Inc. 2003
//

//
// Permission is hereby granted, free of charge, to any person obtaining
// a copy of this software and associated documentation files (the
// "Software"), to deal in the Software without restriction, including
// without limitation the rights to use, copy, modify, merge, publish,
// distribute, sublicense, and/or sell copies of the Software, and to
// permit persons to whom the Software is furnished to do so, subject to
// the following conditions:
// 
// The above copyright notice and this permission notice shall be
// included in all copies or substantial portions of the Software.
// 
// THE SOFTWARE IS PROVIDED "AS IS", WITHOUT WARRANTY OF ANY KIND,
// EXPRESS OR IMPLIED, INCLUDING BUT NOT LIMITED TO THE WARRANTIES OF
// MERCHANTABILITY, FITNESS FOR A PARTICULAR PURPOSE AND
// NONINFRINGEMENT. IN NO EVENT SHALL THE AUTHORS OR COPYRIGHT HOLDERS BE
// LIABLE FOR ANY CLAIM, DAMAGES OR OTHER LIABILITY, WHETHER IN AN ACTION
// OF CONTRACT, TORT OR OTHERWISE, ARISING FROM, OUT OF OR IN CONNECTION
// WITH THE SOFTWARE OR THE USE OR OTHER DEALINGS IN THE SOFTWARE.
//

using System;
using System.IO;
using System.Net;
using System.Text;
using System.Xml;
using System.Xml.Schema;
using System.Xml.Serialization;
using System.Web.Services.Description;

namespace System.Web.Services.Protocols
{
	internal class WebServiceHelper
	{
		public const string SoapEnvelopeNamespace = "http://schemas.xmlsoap.org/soap/envelope/";
		public const string Soap12EnvelopeNamespace = "http://www.w3.org/2003/05/soap-envelope";
		public const string SoapEncodingNamespace = "http://schemas.xmlsoap.org/soap/encoding/";
		public const string Soap12EncodingNamespace = "http://www.w3.org/2003/05/soap-encoding";
		static readonly char [] trimChars = { '"', '\'' };
		static readonly bool prettyXml;
		
		static WebServiceHelper ()
		{
			string pxml = Environment.GetEnvironmentVariable ("MONO_WEBSERVICES_PRETTYXML");
			prettyXml = (pxml != null && pxml != "no");
		}
		
		public static XmlTextWriter CreateXmlWriter (Stream s)
		{
			// What a waste of UTF8encoders, but it has to be thread safe.
			XmlTextWriter xtw = new XmlTextWriter (s, new UTF8Encoding (false));
				
			if (prettyXml)
				xtw.Formatting = Formatting.Indented;
				
			return xtw;
		}
		
		public static Encoding GetContentEncoding (string cts, out string content_type)
		{
			string encoding;

			if (cts == null) cts = "";
			
			encoding = "utf-8";
			int start = 0;
			int idx = cts.IndexOf (';');
			if (idx == -1)
				content_type = cts;
			else
				content_type = cts.Substring (0, idx);

			content_type = content_type.Trim ();
			for (start = idx + 1; idx != -1;)
			{
				idx = cts.IndexOf (";", start);
				string body;
				if (idx == -1)
					body = cts.Substring (start);
				else 
				{
					body = cts.Substring (start, idx - start);
					start = idx + 1;
				}
				body = body.Trim ();
				if (body.StartsWith ("charset="))
				{
					encoding = body.Substring (8);
					encoding = encoding.TrimStart (trimChars).TrimEnd (trimChars);
				}
			}

			return Encoding.GetEncoding (encoding);
		}

		public static void WriteSoapMessage (XmlTextWriter xtw, SoapMethodStubInfo method, SoapHeaderDirection dir, object bodyContent, SoapHeaderCollection headers, bool soap12)
		{
			SoapBindingUse methodUse = dir == SoapHeaderDirection.Fault ? SoapBindingUse.Literal : method.Use;
			XmlSerializer bodySerializer = method.GetBodySerializer (dir, soap12);
			XmlSerializer headerSerializer = method.GetHeaderSerializer (dir);
			object[] headerArray = method.GetHeaderValueArray (dir, headers);
			WriteSoapMessage (xtw, methodUse, bodySerializer, headerSerializer, bodyContent, headerArray, soap12);
		}
		
		public static void WriteSoapMessage (XmlTextWriter xtw, SoapBindingUse methodUse, XmlSerializer bodySerializer, XmlSerializer headerSerializer, object bodyContent, object[] headers, bool soap12)
		{
			string ns = soap12 ?
				WebServiceHelper.Soap12EnvelopeNamespace :
				WebServiceHelper.SoapEnvelopeNamespace;
			string encNS = soap12 ?
				WebServiceHelper.Soap12EncodingNamespace :
				WebServiceHelper.SoapEncodingNamespace;
			xtw.WriteStartDocument ();
			xtw.WriteStartElement ("soap", "Envelope", ns);
			xtw.WriteAttributeString ("xmlns", "xsi", null, XmlSchema.InstanceNamespace);
			xtw.WriteAttributeString ("xmlns", "xsd", null, XmlSchema.Namespace);

			// Serialize headers
			if (headers != null)
			{
				xtw.WriteStartElement ("soap", "Header", ns);
				headerSerializer.Serialize (xtw, headers);
				xtw.WriteEndElement ();
			}

			// Serialize body
			xtw.WriteStartElement ("soap", "Body", ns);
			
			if (methodUse == SoapBindingUse.Encoded)
				xtw.WriteAttributeString ("encodingStyle", ns, encNS);
				
			bodySerializer.Serialize (xtw, bodyContent);

			xtw.WriteEndElement ();
			xtw.WriteEndElement ();
			xtw.Flush ();
		}

		public static void ReadSoapMessage (XmlTextReader xmlReader, SoapMethodStubInfo method, SoapHeaderDirection dir, bool soap12, out object body, out SoapHeaderCollection headers)
		{
			XmlSerializer bodySerializer = method.GetBodySerializer (dir, false);// no need to worry about soap12 arg since no call for Fault anyways here.
			XmlSerializer headerSerializer = method.GetHeaderSerializer (dir);
			ReadSoapMessage (xmlReader, bodySerializer, headerSerializer, soap12, out body, out headers);
		}
		
		public static void ReadSoapMessage (XmlTextReader xmlReader, XmlSerializer bodySerializer, XmlSerializer headerSerializer, bool soap12, out object body, out SoapHeaderCollection headers)
		{
			xmlReader.MoveToContent ();
<<<<<<< HEAD
			xmlReader.ReadStartElement ("Envelope", WebServiceHelper.SoapEnvelopeNamespace);

			headers = ReadHeaders (xmlReader, headerSerializer);

			xmlReader.MoveToContent ();
			xmlReader.ReadStartElement ("Body", WebServiceHelper.SoapEnvelopeNamespace);
			xmlReader.MoveToContent ();
			
			if (xmlReader.LocalName == "Fault" && xmlReader.NamespaceURI == SoapEnvelopeNamespace)
				bodySerializer = Fault.Serializer;
=======
			string ns = xmlReader.NamespaceURI;
			switch (ns) {
#if NET_2_0
			case WebServiceHelper.Soap12EnvelopeNamespace:
#endif
			case WebServiceHelper.SoapEnvelopeNamespace:
				break;
			default:
				throw new SoapException (String.Format ("SOAP version mismatch. Namespace '{0}' is not supported in this runtime profile.", ns), VersionMismatchFaultCode (soap12));
			}
			xmlReader.ReadStartElement ("Envelope", ns);

			headers = ReadHeaders (xmlReader, headerSerializer, ns);

			xmlReader.MoveToContent ();
			xmlReader.ReadStartElement ("Body", ns);
			xmlReader.MoveToContent ();
			
			if (xmlReader.LocalName == "Fault" && xmlReader.NamespaceURI == ns)
				bodySerializer = ns == Soap12EnvelopeNamespace ? Soap12Fault.Serializer : Fault.Serializer;
>>>>>>> 41897118

			body = bodySerializer.Deserialize (xmlReader);
		}

		static SoapHeaderCollection ReadHeaders (XmlTextReader xmlReader, XmlSerializer headerSerializer, string ns)
		{
			SoapHeaderCollection headers = null;
			while (! (xmlReader.NodeType == XmlNodeType.Element && xmlReader.LocalName == "Body" && xmlReader.NamespaceURI == ns))
			{
				if (xmlReader.NodeType == XmlNodeType.Element && xmlReader.LocalName == "Header" 
				    && xmlReader.NamespaceURI == ns && !xmlReader.IsEmptyElement
				    && headerSerializer != null)
				{
					xmlReader.ReadStartElement ();
					xmlReader.MoveToContent ();
					
					HeaderSerializationHelper uh = new HeaderSerializationHelper (headerSerializer);
					headers = uh.Deserialize (xmlReader);
					
					while (xmlReader.NodeType != XmlNodeType.EndElement)
						xmlReader.Skip ();
						
					xmlReader.ReadEndElement ();
				}
				else
					xmlReader.Skip ();
			}
			if (headers != null)
				return headers;
			else
				return new SoapHeaderCollection ();
		}
		
		class HeaderSerializationHelper
		{
			SoapHeaderCollection headers;
			XmlSerializer headerSerializer;
			
			public HeaderSerializationHelper (XmlSerializer headerSerializer)
			{
				this.headers = new SoapHeaderCollection ();
				this.headerSerializer = headerSerializer;
			}
			
			public SoapHeaderCollection Deserialize (XmlTextReader xmlReader)
			{
				try {
					headerSerializer.UnknownElement += new XmlElementEventHandler (OnAddUnknownHeader);
					object[] headerArray = (object[]) headerSerializer.Deserialize (xmlReader);
					foreach (SoapHeader h in headerArray)
						if (h != null) headers.Add (h);
					return headers;
				} finally {
					headerSerializer.UnknownElement -= new XmlElementEventHandler (OnAddUnknownHeader);
				}
			}
			
			void OnAddUnknownHeader (object sender, XmlElementEventArgs e)
			{
				headers.Add (new SoapUnknownHeader (e.Element));
			}
		}

#if NET_2_0
		public static SoapException Soap12FaultToSoapException (Soap12Fault fault)
		{
			Soap12FaultReasonText text =
				fault.Reason != null &&
				fault.Reason.Texts != null &&
				fault.Reason.Texts.Length > 0 ?
				fault.Reason.Texts [fault.Reason.Texts.Length - 1] : null;
			XmlNode detail = (fault.Detail == null) ? null :
				(fault.Detail.Children != null &&
				fault.Detail.Children.Length > 0) ?
				(XmlNode) fault.Detail.Children [0] :
				(fault.Detail.Attributes != null &&
				fault.Detail.Attributes.Length > 0) ?
				fault.Detail.Attributes [0] : null;
			SoapFaultSubCode subcode = Soap12Fault.GetSoapFaultSubCode (fault.Code.Subcode);
			return new SoapException (
				text != null ? text.Value : null,
				fault.Code.Value, null, fault.Role,
				text != null ? text.XmlLang : null,
				detail, subcode, null);
		}
#endif

		public static XmlQualifiedName ClientFaultCode (bool soap12)
		{
#if NET_2_0
			return soap12 ? Soap12FaultCodes.SenderFaultCode : SoapException.ClientFaultCode;
#else
			return SoapException.ClientFaultCode;
#endif
		}

		public static XmlQualifiedName ServerFaultCode (bool soap12)
		{
#if NET_2_0
			return soap12 ? Soap12FaultCodes.ReceiverFaultCode : SoapException.ServerFaultCode;
#else
			return SoapException.ServerFaultCode;
#endif
		}

		public static XmlQualifiedName MustUnderstandFaultCode (bool soap12)
		{
#if NET_2_0
			return soap12 ? Soap12FaultCodes.ReceiverFaultCode : SoapException.MustUnderstandFaultCode;
#else
			return SoapException.MustUnderstandFaultCode;
#endif
		}

		public static XmlQualifiedName VersionMismatchFaultCode (bool soap12)
		{
#if NET_2_0
			return soap12 ? Soap12FaultCodes.VersionMismatchFaultCode : SoapException.VersionMismatchFaultCode;
#else
			return SoapException.VersionMismatchFaultCode;
#endif
		}

		public static void InvalidOperation (string message, WebResponse response, Encoding enc)
		{
			if (response == null)
				throw new InvalidOperationException (message);

			if (enc == null)
				enc = Encoding.UTF8;

			StringBuilder sb = new StringBuilder ();
			sb.Append (message);
			if (response.ContentLength > 0) {
				sb.Append ("\r\nResponse error message:\r\n--\r\n");

				try {
					StreamReader resp = new StreamReader (response.GetResponseStream (), enc);
					sb.Append (resp.ReadToEnd ());
				} catch (Exception) {
				}
			}

			throw new InvalidOperationException (sb.ToString ());
		}
	}
}<|MERGE_RESOLUTION|>--- conflicted
+++ resolved
@@ -155,18 +155,6 @@
 		public static void ReadSoapMessage (XmlTextReader xmlReader, XmlSerializer bodySerializer, XmlSerializer headerSerializer, bool soap12, out object body, out SoapHeaderCollection headers)
 		{
 			xmlReader.MoveToContent ();
-<<<<<<< HEAD
-			xmlReader.ReadStartElement ("Envelope", WebServiceHelper.SoapEnvelopeNamespace);
-
-			headers = ReadHeaders (xmlReader, headerSerializer);
-
-			xmlReader.MoveToContent ();
-			xmlReader.ReadStartElement ("Body", WebServiceHelper.SoapEnvelopeNamespace);
-			xmlReader.MoveToContent ();
-			
-			if (xmlReader.LocalName == "Fault" && xmlReader.NamespaceURI == SoapEnvelopeNamespace)
-				bodySerializer = Fault.Serializer;
-=======
 			string ns = xmlReader.NamespaceURI;
 			switch (ns) {
 #if NET_2_0
@@ -187,7 +175,6 @@
 			
 			if (xmlReader.LocalName == "Fault" && xmlReader.NamespaceURI == ns)
 				bodySerializer = ns == Soap12EnvelopeNamespace ? Soap12Fault.Serializer : Fault.Serializer;
->>>>>>> 41897118
 
 			body = bodySerializer.Deserialize (xmlReader);
 		}
