--- conflicted
+++ resolved
@@ -52,11 +52,7 @@
 
 		#region Properties
 
-<<<<<<< HEAD
-		[XmlAttribute ("part", DataType = "NMTOKEN")]
-=======
 		[XmlAttribute ("part")]
->>>>>>> 41897118
 		public string Part {
 			get { return part; }
 			set { part = value; }
