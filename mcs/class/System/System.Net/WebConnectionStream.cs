--- conflicted
+++ resolved
@@ -667,12 +667,9 @@
 					result.SetCompleted (true, exc);
 					result.DoCallback ();
 				}
-<<<<<<< HEAD
-=======
 			} else {
 				result.SetCompleted (true, 0);
 				result.DoCallback ();
->>>>>>> 4447979d
 			}
 		}
 
