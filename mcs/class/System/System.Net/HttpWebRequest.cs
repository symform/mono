//
// System.Net.HttpWebRequest
//
// Authors:
// 	Lawrence Pit (loz@cable.a2000.nl)
// 	Gonzalo Paniagua Javier (gonzalo@ximian.com)
//
// (c) 2002 Lawrence Pit
// (c) 2003 Ximian, Inc. (http://www.ximian.com)
// (c) 2004 Novell, Inc. (http://www.novell.com)
//

//
// Permission is hereby granted, free of charge, to any person obtaining
// a copy of this software and associated documentation files (the
// "Software"), to deal in the Software without restriction, including
// without limitation the rights to use, copy, modify, merge, publish,
// distribute, sublicense, and/or sell copies of the Software, and to
// permit persons to whom the Software is furnished to do so, subject to
// the following conditions:
// 
// The above copyright notice and this permission notice shall be
// included in all copies or substantial portions of the Software.
// 
// THE SOFTWARE IS PROVIDED "AS IS", WITHOUT WARRANTY OF ANY KIND,
// EXPRESS OR IMPLIED, INCLUDING BUT NOT LIMITED TO THE WARRANTIES OF
// MERCHANTABILITY, FITNESS FOR A PARTICULAR PURPOSE AND
// NONINFRINGEMENT. IN NO EVENT SHALL THE AUTHORS OR COPYRIGHT HOLDERS BE
// LIABLE FOR ANY CLAIM, DAMAGES OR OTHER LIABILITY, WHETHER IN AN ACTION
// OF CONTRACT, TORT OR OTHERWISE, ARISING FROM, OUT OF OR IN CONNECTION
// WITH THE SOFTWARE OR THE USE OR OTHER DEALINGS IN THE SOFTWARE.
//

using System;
using System.Collections;
using System.Configuration;
using System.Globalization;
using System.IO;
using System.Net;
using System.Net.Cache;
using System.Net.Sockets;
using System.Runtime.Remoting.Messaging;
using System.Runtime.Serialization;
using System.Security.Cryptography.X509Certificates;
using System.Text;
using System.Threading;

namespace System.Net 
{
	[Serializable]
	public class HttpWebRequest : WebRequest, ISerializable {
		Uri requestUri;
		Uri actualUri;
		bool hostChanged;
		bool allowAutoRedirect = true;
		bool allowBuffering = true;
		X509CertificateCollection certificates;
		string connectionGroup;
		bool haveContentLength;
		long contentLength = -1;
		HttpContinueDelegate continueDelegate;
		CookieContainer cookieContainer;
		ICredentials credentials;
		bool haveResponse;		
		bool haveRequest;
		bool requestSent;
		WebHeaderCollection webHeaders;
		bool keepAlive = true;
		int maxAutoRedirect = 50;
		string mediaType = String.Empty;
		string method = "GET";
		string initialMethod = "GET";
		bool pipelined = true;
		bool preAuthenticate;
		bool usedPreAuth;
		Version version = HttpVersion.Version11;
		bool force_version;
		Version actualVersion;
		IWebProxy proxy;
		bool sendChunked;
		ServicePoint servicePoint;
		int timeout = 100000;
		
		WebConnectionStream writeStream;
		HttpWebResponse webResponse;
		WebAsyncResult asyncWrite;
		WebAsyncResult asyncRead;
		EventHandler abortHandler;
		int aborted;
		bool gotRequestStream;
		int redirects;
		bool expectContinue;
		byte[] bodyBuffer;
		int bodyBufferLength;
		bool getResponseCalled;
		Exception saved_exc;
		object locker = new object ();
		bool finished_reading;
		internal WebConnection WebConnection;
		DecompressionMethods auto_decomp;
		int maxResponseHeadersLength;
		static int defaultMaxResponseHeadersLength;
		int readWriteTimeout = 300000; // ms

		enum NtlmAuthState {
			None,
			Challenge,
			Response
		}
		AuthorizationState auth_state, proxy_auth_state;
		string host;

		// Constructors
		static HttpWebRequest ()
		{
			defaultMaxResponseHeadersLength = 64 * 1024;
#if !NET_2_1
			NetConfig config = ConfigurationSettings.GetConfig ("system.net/settings") as NetConfig;
			if (config != null) {
				int x = config.MaxResponseHeadersLength;
				if (x != -1)
					x *= 64;

				defaultMaxResponseHeadersLength = x;
			}
#endif
		}

#if NET_2_1
		public
#else
		internal
#endif
		HttpWebRequest (Uri uri) 
		{
			this.requestUri = uri;
			this.actualUri = uri;
			this.proxy = GlobalProxySelection.Select;
			this.webHeaders = new WebHeaderCollection (WebHeaderCollection.HeaderInfo.Request);
			ThrowOnError = true;
			ResetAuthorization ();
		}
		
		[Obsolete ("Serialization is obsoleted for this type", false)]
		protected HttpWebRequest (SerializationInfo serializationInfo, StreamingContext streamingContext) 
		{
			SerializationInfo info = serializationInfo;

			requestUri = (Uri) info.GetValue ("requestUri", typeof (Uri));
			actualUri = (Uri) info.GetValue ("actualUri", typeof (Uri));
			allowAutoRedirect = info.GetBoolean ("allowAutoRedirect");
			allowBuffering = info.GetBoolean ("allowBuffering");
			certificates = (X509CertificateCollection) info.GetValue ("certificates", typeof (X509CertificateCollection));
			connectionGroup = info.GetString ("connectionGroup");
			contentLength = info.GetInt64 ("contentLength");
			webHeaders = (WebHeaderCollection) info.GetValue ("webHeaders", typeof (WebHeaderCollection));
			keepAlive = info.GetBoolean ("keepAlive");
			maxAutoRedirect = info.GetInt32 ("maxAutoRedirect");
			mediaType = info.GetString ("mediaType");
			method = info.GetString ("method");
			initialMethod = info.GetString ("initialMethod");
			pipelined = info.GetBoolean ("pipelined");
			version = (Version) info.GetValue ("version", typeof (Version));
			proxy = (IWebProxy) info.GetValue ("proxy", typeof (IWebProxy));
			sendChunked = info.GetBoolean ("sendChunked");
			timeout = info.GetInt32 ("timeout");
			redirects = info.GetInt32 ("redirects");
			host = info.GetString ("host");
			ResetAuthorization ();
		}

		void ResetAuthorization ()
		{
			auth_state = new AuthorizationState (this, false);
			proxy_auth_state = new AuthorizationState (this, true);
		}
		
		// Properties

		public string Accept {
			get { return webHeaders ["Accept"]; }
			set {
				CheckRequestStarted ();
				webHeaders.RemoveAndAdd ("Accept", value);
			}
		}
		
		public Uri Address {
			get { return actualUri; }
			internal set { actualUri = value; } // Used by Ftp+proxy
		}
		
		public bool AllowAutoRedirect {
			get { return allowAutoRedirect; }
			set { this.allowAutoRedirect = value; }
		}
		
		public bool AllowWriteStreamBuffering {
			get { return allowBuffering; }
			set { allowBuffering = value; }
		}
		
#if NET_4_5
		public virtual bool AllowReadStreamBuffering {
			get { return allowBuffering; }
			set { allowBuffering = value; }
		}
#endif

		static Exception GetMustImplement ()
		{
			return new NotImplementedException ();
		}
		
		public DecompressionMethods AutomaticDecompression
		{
			get {
				return auto_decomp;
			}
			set {
				CheckRequestStarted ();
				auto_decomp = value;
			}
		}
		
		internal bool InternalAllowBuffering {
			get {
				return (allowBuffering && (method != "HEAD" && method != "GET" &&
							method != "MKCOL" && method != "CONNECT" &&
							method != "TRACE"));
			}
		}
		
		public X509CertificateCollection ClientCertificates {
			get {
				if (certificates == null)
					certificates = new X509CertificateCollection ();

				return certificates;
			}
			[MonoTODO]
			set {
				throw GetMustImplement ();
			}
		}
		
		public string Connection {
			get { return webHeaders ["Connection"]; }
			set {
				CheckRequestStarted ();

				if (string.IsNullOrEmpty (value)) {
					webHeaders.RemoveInternal ("Connection");
					return;
				}

				string val = value.ToLowerInvariant ();
				if (val.Contains ("keep-alive") || val.Contains ("close"))
					throw new ArgumentException ("Keep-Alive and Close may not be set with this property");

				if (keepAlive)
					value = value + ", Keep-Alive";
				
				webHeaders.RemoveAndAdd ("Connection", value);
			}
		}		
		
		public override string ConnectionGroupName { 
			get { return connectionGroup; }
			set { connectionGroup = value; }
		}
		
		public override long ContentLength { 
			get { return contentLength; }
			set { 
				CheckRequestStarted ();
				if (value < 0)
					throw new ArgumentOutOfRangeException ("value", "Content-Length must be >= 0");
					
				contentLength = value;
				haveContentLength = true;
			}
		}
		
		internal long InternalContentLength {
			set { contentLength = value; }
		}
			
		internal bool ThrowOnError { get; set; }
		
		public override string ContentType { 
			get { return webHeaders ["Content-Type"]; }
			set {
				if (value == null || value.Trim().Length == 0) {
					webHeaders.RemoveInternal ("Content-Type");
					return;
				}
				webHeaders.RemoveAndAdd ("Content-Type", value);
			}
		}
		
		public HttpContinueDelegate ContinueDelegate {
			get { return continueDelegate; }
			set { continueDelegate = value; }
		}
		
#if NET_4_5
		virtual
#endif
		public CookieContainer CookieContainer {
			get { return cookieContainer; }
			set { cookieContainer = value; }
		}
		
		public override ICredentials Credentials { 
			get { return credentials; }
			set { credentials = value; }
		}
#if NET_4_0
		public DateTime Date {
			get {
				string date = webHeaders ["Date"];
				if (date == null)
					return DateTime.MinValue;
				return DateTime.ParseExact (date, "r", CultureInfo.InvariantCulture).ToLocalTime ();
			}
			set {
				if (value.Equals (DateTime.MinValue))
					webHeaders.RemoveInternal ("Date");
				else
					webHeaders.RemoveAndAdd ("Date", value.ToUniversalTime ().ToString ("r", CultureInfo.InvariantCulture));
			}
		}
#endif

#if !NET_2_1
		[MonoTODO]
		public static new RequestCachePolicy DefaultCachePolicy
		{
			get {
				throw GetMustImplement ();
			}
			set {
				throw GetMustImplement ();
			}
		}
#endif
		
		[MonoTODO]
		public static int DefaultMaximumErrorResponseLength
		{
			get {
				throw GetMustImplement ();
			}
			set {
				throw GetMustImplement ();
			}
		}
		
		public string Expect {
			get { return webHeaders ["Expect"]; }
			set {
				CheckRequestStarted ();
				string val = value;
				if (val != null)
					val = val.Trim ().ToLower ();

				if (val == null || val.Length == 0) {
					webHeaders.RemoveInternal ("Expect");
					return;
				}

				if (val == "100-continue")
					throw new ArgumentException ("100-Continue cannot be set with this property.",
								     "value");
				webHeaders.RemoveAndAdd ("Expect", value);
			}
		}
		
#if NET_4_5
		virtual
#endif
		public bool HaveResponse {
			get { return haveResponse; }
		}
		
		public override WebHeaderCollection Headers { 
			get { return webHeaders; }
			set {
				CheckRequestStarted ();
				WebHeaderCollection newHeaders = new WebHeaderCollection (WebHeaderCollection.HeaderInfo.Request);
				int count = value.Count;
				for (int i = 0; i < count; i++) 
					newHeaders.Add (value.GetKey (i), value.Get (i));

				webHeaders = newHeaders;
			}
		}
		
#if NET_4_0
		public
#else
		internal
#endif
		string Host {
			get {
				if (host == null)
					return actualUri.Authority;
				return host;
			}
			set {
				if (value == null)
					throw new ArgumentNullException ("value");

				if (!CheckValidHost (actualUri.Scheme, value))
					throw new ArgumentException ("Invalid host: " + value);

				host = value;
			}
		}

		static bool CheckValidHost (string scheme, string val)
		{
			if (val.Length == 0)
				return false;

			if (val [0] == '.')
				return false;

			int idx = val.IndexOf ('/');
			if (idx >= 0)
				return false;

			IPAddress ipaddr;
			if (IPAddress.TryParse (val, out ipaddr))
				return true;

			string u = scheme + "://" + val + "/";
			return Uri.IsWellFormedUriString (u, UriKind.Absolute);
		}

		public DateTime IfModifiedSince {
			get { 
				string str = webHeaders ["If-Modified-Since"];
				if (str == null)
					return DateTime.Now;
				try {
					return MonoHttpDate.Parse (str);
				} catch (Exception) {
					return DateTime.Now;
				}
			}
			set {
				CheckRequestStarted ();
				// rfc-1123 pattern
				webHeaders.SetInternal ("If-Modified-Since", 
					value.ToUniversalTime ().ToString ("r", null));
				// TODO: check last param when using different locale
			}
		}

		public bool KeepAlive {		
			get {
				return keepAlive;
			}
			set {
				keepAlive = value;
			}
		}
		
		public int MaximumAutomaticRedirections {
			get { return maxAutoRedirect; }
			set {
				if (value <= 0)
					throw new ArgumentException ("Must be > 0", "value");

				maxAutoRedirect = value;
			}			
		}

		[MonoTODO ("Use this")]
		public int MaximumResponseHeadersLength {
			get { return maxResponseHeadersLength; }
			set { maxResponseHeadersLength = value; }
		}

		[MonoTODO ("Use this")]
		public static int DefaultMaximumResponseHeadersLength {
			get { return defaultMaxResponseHeadersLength; }
			set { defaultMaxResponseHeadersLength = value; }
		}

		public	int ReadWriteTimeout {
			get { return readWriteTimeout; }
			set {
				if (requestSent)
					throw new InvalidOperationException ("The request has already been sent.");

				if (value < -1)
					throw new ArgumentOutOfRangeException ("value", "Must be >= -1");

				readWriteTimeout = value;
			}
		}
		
#if NET_4_5
		[MonoTODO]
		public int ContinueTimeout {
			get { throw new NotImplementedException (); }
			set { throw new NotImplementedException (); }
		}
#endif
		
		public string MediaType {
			get { return mediaType; }
			set { 
				mediaType = value;
			}
		}
		
		public override string Method { 
			get { return this.method; }
			set { 
				if (value == null || value.Trim () == "")
					throw new ArgumentException ("not a valid method");

				method = value.ToUpperInvariant ();
				if (method != "HEAD" && method != "GET" && method != "POST" && method != "PUT" &&
					method != "DELETE" && method != "CONNECT" && method != "TRACE" &&
					method != "MKCOL") {
					method = value;
				}
			}
		}
		
		public bool Pipelined {
			get { return pipelined; }
			set { pipelined = value; }
		}		
		
		public override bool PreAuthenticate { 
			get { return preAuthenticate; }
			set { preAuthenticate = value; }
		}
		
		public Version ProtocolVersion {
			get { return version; }
			set { 
				if (value != HttpVersion.Version10 && value != HttpVersion.Version11)
					throw new ArgumentException ("value");

				force_version = true;
				version = value; 
			}
		}
		
		public override IWebProxy Proxy { 
			get { return proxy; }
			set { 
				CheckRequestStarted ();
				proxy = value;
				servicePoint = null; // we may need a new one
			}
		}
		
		public string Referer {
			get { return webHeaders ["Referer"]; }
			set {
				CheckRequestStarted ();
				if (value == null || value.Trim().Length == 0) {
					webHeaders.RemoveInternal ("Referer");
					return;
				}
				webHeaders.SetInternal ("Referer", value);
			}
		}

		public override Uri RequestUri { 
			get { return requestUri; }
		}
		
		public bool SendChunked {
			get { return sendChunked; }
			set {
				CheckRequestStarted ();
				sendChunked = value;
			}
		}
		
		public ServicePoint ServicePoint {
			get { return GetServicePoint (); }
		}

		internal ServicePoint ServicePointNoLock {
			get { return servicePoint; }
		}
#if NET_4_0
		public virtual bool SupportsCookieContainer { 
			get {
				// The managed implementation supports the cookie container
				// it is only Silverlight that returns false here
				return true;
			}
		}
#endif
		public override int Timeout { 
			get { return timeout; }
			set {
				if (value < -1)
					throw new ArgumentOutOfRangeException ("value");

				timeout = value;
			}
		}
		
		public string TransferEncoding {
			get { return webHeaders ["Transfer-Encoding"]; }
			set {
				CheckRequestStarted ();
				string val = value;
				if (val != null)
					val = val.Trim ().ToLower ();

				if (val == null || val.Length == 0) {
					webHeaders.RemoveInternal ("Transfer-Encoding");
					return;
				}

				if (val == "chunked")
					throw new ArgumentException ("Chunked encoding must be set with the SendChunked property");

				if (!sendChunked)
					throw new ArgumentException ("SendChunked must be True", "value");

				webHeaders.RemoveAndAdd ("Transfer-Encoding", value);
			}
		}

		public override bool UseDefaultCredentials
		{
			get { return CredentialCache.DefaultCredentials == Credentials; }
			set { Credentials = value ? CredentialCache.DefaultCredentials : null; }
		}
		
		public string UserAgent {
			get { return webHeaders ["User-Agent"]; }
			set { webHeaders.SetInternal ("User-Agent", value); }
		}

		bool unsafe_auth_blah;
		public bool UnsafeAuthenticatedConnectionSharing
		{
			get { return unsafe_auth_blah; }
			set { unsafe_auth_blah = value; }
		}

		internal bool GotRequestStream {
			get { return gotRequestStream; }
		}

		internal bool ExpectContinue {
			get { return expectContinue; }
			set { expectContinue = value; }
		}
		
		internal Uri AuthUri {
			get { return actualUri; }
		}
		
		internal bool ProxyQuery {
			get { return servicePoint.UsesProxy && !servicePoint.UseConnect; }
		}
		
		// Methods
		
		internal ServicePoint GetServicePoint ()
		{
			lock (locker) {
				if (hostChanged || servicePoint == null) {
					servicePoint = ServicePointManager.FindServicePoint (actualUri, proxy);
					hostChanged = false;
				}
			}

			return servicePoint;
		}
		
		public void AddRange (int range)
		{
			AddRange ("bytes", (long) range);
		}
		
		public void AddRange (int from, int to)
		{
			AddRange ("bytes", (long) from, (long) to);
		}
		
		public void AddRange (string rangeSpecifier, int range)
		{
			AddRange (rangeSpecifier, (long) range);
		}
		
		public void AddRange (string rangeSpecifier, int from, int to)
		{
			AddRange (rangeSpecifier, (long) from, (long) to);
		}
#if NET_4_0
		public
#else
		internal
#endif
		void AddRange (long range)
		{
			AddRange ("bytes", (long) range);
		}

#if NET_4_0
		public
#else
		internal
#endif
		void AddRange (long from, long to)
		{
			AddRange ("bytes", from, to);
		}

#if NET_4_0
		public
#else
		internal
#endif
		void AddRange (string rangeSpecifier, long range)
		{
			if (rangeSpecifier == null)
				throw new ArgumentNullException ("rangeSpecifier");
			if (!WebHeaderCollection.IsHeaderValue (rangeSpecifier))
				throw new ArgumentException ("Invalid range specifier", "rangeSpecifier");

			string r = webHeaders ["Range"];
			if (r == null)
				r = rangeSpecifier + "=";
			else {
				string old_specifier = r.Substring (0, r.IndexOf ('='));
				if (String.Compare (old_specifier, rangeSpecifier, StringComparison.OrdinalIgnoreCase) != 0)
					throw new InvalidOperationException ("A different range specifier is already in use");
				r += ",";
			}

			string n = range.ToString (CultureInfo.InvariantCulture);
			if (range < 0)
				r = r + "0" + n;
			else
				r = r + n + "-";
			webHeaders.RemoveAndAdd ("Range", r);
		}

#if NET_4_0
		public
#else
		internal
#endif
		void AddRange (string rangeSpecifier, long from, long to)
		{
			if (rangeSpecifier == null)
				throw new ArgumentNullException ("rangeSpecifier");
			if (!WebHeaderCollection.IsHeaderValue (rangeSpecifier))
				throw new ArgumentException ("Invalid range specifier", "rangeSpecifier");
			if (from > to || from < 0)
				throw new ArgumentOutOfRangeException ("from");
			if (to < 0)
				throw new ArgumentOutOfRangeException ("to");

			string r = webHeaders ["Range"];
			if (r == null)
				r = rangeSpecifier + "=";
			else
				r += ",";

			r = String.Format ("{0}{1}-{2}", r, from, to);
			webHeaders.RemoveAndAdd ("Range", r);
		}

		
		public override IAsyncResult BeginGetRequestStream (AsyncCallback callback, object state) 
		{
			if (Aborted)
				throw new WebException ("The request was canceled.", WebExceptionStatus.RequestCanceled);

			bool send = !(method == "GET" || method == "CONNECT" || method == "HEAD" ||
					method == "TRACE");
			if (method == null || !send)
				throw new ProtocolViolationException ("Cannot send data when method is: " + method);

			if (contentLength == -1 && !sendChunked && !allowBuffering && KeepAlive)
				throw new ProtocolViolationException ("Content-Length not set");

			string transferEncoding = TransferEncoding;
			if (!sendChunked && transferEncoding != null && transferEncoding.Trim () != "")
				throw new ProtocolViolationException ("SendChunked should be true.");

			lock (locker)
			{
				if (getResponseCalled)
					throw new InvalidOperationException ("The operation cannot be performed once the request has been submitted.");

				if (asyncWrite != null) {
					throw new InvalidOperationException ("Cannot re-call start of asynchronous " +
								"method while a previous call is still in progress.");
				}
	
				asyncWrite = new WebAsyncResult (this, callback, state);
				initialMethod = method;
				if (haveRequest) {
					if (writeStream != null) {
						asyncWrite.SetCompleted (true, writeStream);
						asyncWrite.DoCallback ();
						return asyncWrite;
					}
				}
				
				gotRequestStream = true;
				WebAsyncResult result = asyncWrite;
				if (!requestSent) {
					requestSent = true;
					redirects = 0;
					servicePoint = GetServicePoint ();
					abortHandler = servicePoint.SendRequest (this, connectionGroup);
				}
				return result;
			}
		}

		public override Stream EndGetRequestStream (IAsyncResult asyncResult)
		{
			if (asyncResult == null)
				throw new ArgumentNullException ("asyncResult");

			WebAsyncResult result = asyncResult as WebAsyncResult;
			if (result == null)
				throw new ArgumentException ("Invalid IAsyncResult");

			asyncWrite = result;
			result.WaitUntilComplete ();

			Exception e = result.Exception;
			if (e != null)
				throw e;

			return result.WriteStream;
		}
		
		public override Stream GetRequestStream()
		{
			IAsyncResult asyncResult = asyncWrite;
			if (asyncResult == null) {
				asyncResult = BeginGetRequestStream (null, null);
				asyncWrite = (WebAsyncResult) asyncResult;
			}

			if (!asyncResult.IsCompleted && !asyncResult.AsyncWaitHandle.WaitOne (timeout, false)) {
				Abort ();
				throw new WebException ("The request timed out", WebExceptionStatus.Timeout);
			}

			return EndGetRequestStream (asyncResult);
		}

		WebAsyncResult CheckIfForceWrite (AsyncCallback callback, object state)
		{
			if (writeStream == null || writeStream.RequestWritten || !InternalAllowBuffering)
				return null;
#if NET_4_0
			if (contentLength < 0 && writeStream.CanWrite == true && writeStream.WriteBufferLength < 0)
				return null;

			if (contentLength < 0 && writeStream.WriteBufferLength >= 0)
				InternalContentLength = writeStream.WriteBufferLength;
#else
			if (contentLength < 0 && writeStream.CanWrite == true)
				return null;
#endif

			// This will write the POST/PUT if the write stream already has the expected
			// amount of bytes in it (ContentLength) (bug #77753) or if the write stream
			// contains data and it has been closed already (xamarin bug #1512).

			if (writeStream.WriteBufferLength == contentLength || (contentLength == -1 && writeStream.CanWrite == false))
				return writeStream.WriteRequestAsync (callback, state);

			return null;
		}

		public override IAsyncResult BeginGetResponse (AsyncCallback callback, object state)
		{
			if (Aborted)
				throw new WebException ("The request was canceled.", WebExceptionStatus.RequestCanceled);

			if (method == null)
				throw new ProtocolViolationException ("Method is null.");

			string transferEncoding = TransferEncoding;
			if (!sendChunked && transferEncoding != null && transferEncoding.Trim () != "")
				throw new ProtocolViolationException ("SendChunked should be true.");

			Monitor.Enter (locker);
			getResponseCalled = true;
			if (asyncRead != null && !haveResponse) {
				Monitor.Exit (locker);
				throw new InvalidOperationException ("Cannot re-call start of asynchronous " +
							"method while a previous call is still in progress.");
			}

			asyncRead = new WebAsyncResult (this, callback, state);
			WebAsyncResult aread = asyncRead;
			initialMethod = method;

			aread.InnerAsyncResult = CheckIfForceWrite (GetResponseAsyncCB, aread);
			if (aread.InnerAsyncResult == null)
				GetResponseAsyncCB2 (aread);
			else
				Monitor.Exit (locker);
			return aread;
		}

		void GetResponseAsyncCB (IAsyncResult ar)
		{
			var result = (WebAsyncResult)ar;
			var innerResult = (WebAsyncResult)result.InnerAsyncResult;
			result.InnerAsyncResult = null;

			if (innerResult != null && innerResult.GotException) {
				asyncRead.SetCompleted (true, innerResult.Exception);
				asyncRead.DoCallback ();
				return;
			}

			Monitor.Enter (locker);
			GetResponseAsyncCB2 ((WebAsyncResult)ar);
		}

		void GetResponseAsyncCB2 (WebAsyncResult aread)
		{
			if (haveResponse) {
				Exception saved = saved_exc;
				if (webResponse != null) {
					Monitor.Exit (locker);
					if (saved == null) {
						aread.SetCompleted (true, webResponse);
					} else {
						aread.SetCompleted (true, saved);
					}
					aread.DoCallback ();
					return;
				} else if (saved != null) {
					Monitor.Exit (locker);
					aread.SetCompleted (true, saved);
					aread.DoCallback ();
					return;
				}
			}

			if (!requestSent) {
				requestSent = true;
				redirects = 0;
				servicePoint = GetServicePoint ();
				abortHandler = servicePoint.SendRequest (this, connectionGroup);
			}

			Monitor.Exit (locker);
		}

		public override WebResponse EndGetResponse (IAsyncResult asyncResult)
		{
			if (asyncResult == null)
				throw new ArgumentNullException ("asyncResult");

			WebAsyncResult result = asyncResult as WebAsyncResult;
			if (result == null)
				throw new ArgumentException ("Invalid IAsyncResult", "asyncResult");

			if (!result.WaitUntilComplete (timeout, false)) {
				Abort ();
				throw new WebException("The request timed out", WebExceptionStatus.Timeout);
			}

			if (result.GotException)
				throw result.Exception;

			return result.Response;
		}
		
#if NET_3_5
		public Stream EndGetRequestStream (IAsyncResult asyncResult, out TransportContext transportContext)
		{
			transportContext = null;
			return EndGetRequestStream (asyncResult);
		}
#endif

		public override WebResponse GetResponse()
		{
			WebAsyncResult result = (WebAsyncResult) BeginGetResponse (null, null);
			return EndGetResponse (result);
		}
		
		internal bool FinishedReading {
			get { return finished_reading; }
			set { finished_reading = value; }
		}

		internal bool Aborted {
			get { return Interlocked.CompareExchange (ref aborted, 0, 0) == 1; }
		}

		public override void Abort ()
		{
			if (Interlocked.CompareExchange (ref aborted, 1, 0) == 1)
				return;

			if (haveResponse && finished_reading)
				return;

			haveResponse = true;
			if (abortHandler != null) {
				try {
					abortHandler (this, EventArgs.Empty);
				} catch (Exception) {}
				abortHandler = null;
			}

			if (asyncWrite != null) {
				WebAsyncResult r = asyncWrite;
				if (!r.IsCompleted) {
					try {
						WebException wexc = new WebException ("Aborted.", WebExceptionStatus.RequestCanceled); 
						r.SetCompleted (false, wexc);
						r.DoCallback ();
					} catch {}
				}
				asyncWrite = null;
			}			

			if (asyncRead != null) {
				WebAsyncResult r = asyncRead;
				if (!r.IsCompleted) {
					try {
						WebException wexc = new WebException ("Aborted.", WebExceptionStatus.RequestCanceled); 
						r.SetCompleted (false, wexc);
						r.DoCallback ();
					} catch {}
				}
				asyncRead = null;
			}			

			if (writeStream != null) {
				try {
					writeStream.Close ();
					writeStream = null;
				} catch {}
			}

			if (webResponse != null) {
				try {
					webResponse.Close ();
					webResponse = null;
				} catch {}
			}
		}		
		
		void ISerializable.GetObjectData (SerializationInfo serializationInfo,
		   				  StreamingContext streamingContext)
		{
			GetObjectData (serializationInfo, streamingContext);
		}

		protected override void GetObjectData (SerializationInfo serializationInfo,
			StreamingContext streamingContext)
		{
			SerializationInfo info = serializationInfo;

			info.AddValue ("requestUri", requestUri, typeof (Uri));
			info.AddValue ("actualUri", actualUri, typeof (Uri));
			info.AddValue ("allowAutoRedirect", allowAutoRedirect);
			info.AddValue ("allowBuffering", allowBuffering);
			info.AddValue ("certificates", certificates, typeof (X509CertificateCollection));
			info.AddValue ("connectionGroup", connectionGroup);
			info.AddValue ("contentLength", contentLength);
			info.AddValue ("webHeaders", webHeaders, typeof (WebHeaderCollection));
			info.AddValue ("keepAlive", keepAlive);
			info.AddValue ("maxAutoRedirect", maxAutoRedirect);
			info.AddValue ("mediaType", mediaType);
			info.AddValue ("method", method);
			info.AddValue ("initialMethod", initialMethod);
			info.AddValue ("pipelined", pipelined);
			info.AddValue ("version", version, typeof (Version));
			info.AddValue ("proxy", proxy, typeof (IWebProxy));
			info.AddValue ("sendChunked", sendChunked);
			info.AddValue ("timeout", timeout);
			info.AddValue ("redirects", redirects);
			info.AddValue ("host", host);
		}
		
		void CheckRequestStarted () 
		{
			if (requestSent)
				throw new InvalidOperationException ("request started");
		}

		internal void DoContinueDelegate (int statusCode, WebHeaderCollection headers)
		{
			if (continueDelegate != null)
				continueDelegate (statusCode, headers);
		}

		void RewriteRedirectToGet ()
		{
			method = "GET";
			webHeaders.RemoveInternal ("Transfer-Encoding");
			sendChunked = false;
		}
		
		bool Redirect (WebAsyncResult result, HttpStatusCode code, WebResponse response)
		{
			redirects++;
			Exception e = null;
			string uriString = null;
			switch (code) {
			case HttpStatusCode.Ambiguous: // 300
				e = new WebException ("Ambiguous redirect.");
				break;
			case HttpStatusCode.MovedPermanently: // 301
			case HttpStatusCode.Redirect: // 302
				if (method == "POST")
					RewriteRedirectToGet ();
				break;
			case HttpStatusCode.TemporaryRedirect: // 307
				break;
			case HttpStatusCode.SeeOther: //303
				RewriteRedirectToGet ();
				break;
			case HttpStatusCode.NotModified: // 304
				return false;
			case HttpStatusCode.UseProxy: // 305
				e = new NotImplementedException ("Proxy support not available.");
				break;
			case HttpStatusCode.Unused: // 306
			default:
				e = new ProtocolViolationException ("Invalid status code: " + (int) code);
				break;
			}

			if (method != "GET" && !InternalAllowBuffering)
				e = new WebException ("The request requires buffering data to succeed.", null, WebExceptionStatus.ProtocolError, webResponse);

			if (e != null)
				throw e;

			contentLength = -1;
			//bodyBufferLength = 0;
			//bodyBuffer = null;
			if (sendChunked) {
				sendChunked = false;
				webHeaders.RemoveInternal ("Transfer-Encoding");
			}
			uriString = webResponse.Headers ["Location"];

			if (uriString == null)
				throw new WebException ("No Location header found for " + (int) code,
							WebExceptionStatus.ProtocolError);

			Uri prev = actualUri;
			try {
				actualUri = new Uri (actualUri, uriString);
			} catch (Exception) {
				throw new WebException (String.Format ("Invalid URL ({0}) for {1}",
									uriString, (int) code),
									WebExceptionStatus.ProtocolError);
			}

			hostChanged = (actualUri.Scheme != prev.Scheme || Host != prev.Authority);
			return true;
		}

		string GetHeaders ()
		{
			bool continue100 = false;
			if (sendChunked) {
				continue100 = true;
				webHeaders.RemoveAndAdd ("Transfer-Encoding", "chunked");
				webHeaders.RemoveInternal ("Content-Length");
			} else if (contentLength != -1) {
				if (auth_state.NtlmAuthState == NtlmAuthState.Challenge || proxy_auth_state.NtlmAuthState == NtlmAuthState.Challenge) {
					// We don't send any body with the NTLM Challenge request.
					webHeaders.SetInternal ("Content-Length", "0");
				} else {
					if (contentLength > 0)
						continue100 = true;

<<<<<<< HEAD
					webHeaders.SetInternal ("Content-Length", contentLength.ToString ());
=======
					if (haveContentLength || gotRequestStream || contentLength > 0)
						webHeaders.SetInternal ("Content-Length", contentLength.ToString ());
>>>>>>> 94b52327
				}
				webHeaders.RemoveInternal ("Transfer-Encoding");
			} else {
				webHeaders.RemoveInternal ("Content-Length");
			}

			if (actualVersion == HttpVersion.Version11 && continue100 &&
			    servicePoint.SendContinue) { // RFC2616 8.2.3
				webHeaders.RemoveAndAdd ("Expect" , "100-continue");
				expectContinue = true;
			} else {
				webHeaders.RemoveInternal ("Expect");
				expectContinue = false;
			}

			bool proxy_query = ProxyQuery;
			string connectionHeader = (proxy_query) ? "Proxy-Connection" : "Connection";
			webHeaders.RemoveInternal ((!proxy_query) ? "Proxy-Connection" : "Connection");
			Version proto_version = servicePoint.ProtocolVersion;
			bool spoint10 = (proto_version == null || proto_version == HttpVersion.Version10);

			if (keepAlive && (version == HttpVersion.Version10 || spoint10)) {
				if (webHeaders[connectionHeader] == null
				    || webHeaders[connectionHeader].IndexOf ("keep-alive", StringComparison.OrdinalIgnoreCase) == -1)
					webHeaders.RemoveAndAdd (connectionHeader, "keep-alive");
			} else if (!keepAlive && version == HttpVersion.Version11) {
				webHeaders.RemoveAndAdd (connectionHeader, "close");
			}

			webHeaders.SetInternal ("Host", Host);
			if (cookieContainer != null) {
				string cookieHeader = cookieContainer.GetCookieHeader (actualUri);
				if (cookieHeader != "")
					webHeaders.RemoveAndAdd ("Cookie", cookieHeader);
				else
					webHeaders.RemoveInternal ("Cookie");
			}

			string accept_encoding = null;
			if ((auto_decomp & DecompressionMethods.GZip) != 0)
				accept_encoding = "gzip";
			if ((auto_decomp & DecompressionMethods.Deflate) != 0)
				accept_encoding = accept_encoding != null ? "gzip, deflate" : "deflate";
			if (accept_encoding != null)
				webHeaders.RemoveAndAdd ("Accept-Encoding", accept_encoding);

			if (!usedPreAuth && preAuthenticate)
				DoPreAuthenticate ();

			return webHeaders.ToString ();
		}

		void DoPreAuthenticate ()
		{
			bool isProxy = (proxy != null && !proxy.IsBypassed (actualUri));
			ICredentials creds = (!isProxy || credentials != null) ? credentials : proxy.Credentials;
			Authorization auth = AuthenticationManager.PreAuthenticate (this, creds);
			if (auth == null)
				return;

			webHeaders.RemoveInternal ("Proxy-Authorization");
			webHeaders.RemoveInternal ("Authorization");
			string authHeader = (isProxy && credentials == null) ? "Proxy-Authorization" : "Authorization";
			webHeaders [authHeader] = auth.Message;
			usedPreAuth = true;
		}
		
		internal void SetWriteStreamError (WebExceptionStatus status, Exception exc)
		{
			if (Aborted)
				return;

			WebAsyncResult r = asyncWrite;
			if (r == null)
				r = asyncRead;

			if (r != null) {
				string msg;
				WebException wex;
				if (exc == null) {
					msg = "Error: " + status;
					wex = new WebException (msg, status);
				} else {
					msg = String.Format ("Error: {0} ({1})", status, exc.Message);
					wex = new WebException (msg, exc, status);
				}
				r.SetCompleted (false, wex);
				r.DoCallback ();
			}
		}

		internal byte[] GetRequestHeaders ()
		{
			StringBuilder req = new StringBuilder ();
			string query;
			if (!ProxyQuery) {
				query = actualUri.PathAndQuery;
			} else {
				query = String.Format ("{0}://{1}{2}",  actualUri.Scheme,
									Host,
									actualUri.PathAndQuery);
			}
			
			if (!force_version && servicePoint.ProtocolVersion != null && servicePoint.ProtocolVersion < version) {
				actualVersion = servicePoint.ProtocolVersion;
			} else {
				actualVersion = version;
			}

			req.AppendFormat ("{0} {1} HTTP/{2}.{3}\r\n", method, query,
								actualVersion.Major, actualVersion.Minor);
			req.Append (GetHeaders ());
			string reqstr = req.ToString ();
			return Encoding.UTF8.GetBytes (reqstr);
		}

		internal void SetWriteStream (WebConnectionStream stream)
		{
			if (Aborted)
				return;
			
			writeStream = stream;
			if (bodyBuffer != null) {
				webHeaders.RemoveInternal ("Transfer-Encoding");
				contentLength = bodyBufferLength;
				writeStream.SendChunked = false;
			}

			try {
				var result = writeStream.SetHeadersAsync (false, SetWriteStreamCB, null);
				if (result == null)
					SetWriteStreamCB (null);
			} catch (Exception exc) {
				SetWriteStreamErrorCB (exc);
			}
		}

		void SetWriteStreamErrorCB (Exception exc)
		{
			WebException wexc = exc as WebException;
			if (wexc != null)
				SetWriteStreamError (wexc.Status, wexc);
			else
				SetWriteStreamError (WebExceptionStatus.SendFailure, exc);
		}

		void SetWriteStreamCB (IAsyncResult ar)
		{
			WebAsyncResult result = ar as WebAsyncResult;

			if (result != null && result.Exception != null) {
				SetWriteStreamErrorCB (result.Exception);
				return;
			}
		
			haveRequest = true;

			WebAsyncResult writeRequestResult = null;

			if (bodyBuffer != null) {
				// The body has been written and buffered. The request "user"
				// won't write it again, so we must do it.
				if (auth_state.NtlmAuthState != NtlmAuthState.Challenge && proxy_auth_state.NtlmAuthState != NtlmAuthState.Challenge) {
					// FIXME: this is a blocking call on the thread pool that could lead to thread pool exhaustion
					writeStream.Write (bodyBuffer, 0, bodyBufferLength);
					bodyBuffer = null;
					writeStream.Close ();
				}
			} else if (method != "HEAD" && method != "GET" && method != "MKCOL" && method != "CONNECT" &&
					method != "TRACE") {
				if (getResponseCalled && !writeStream.RequestWritten)
					writeRequestResult = writeStream.WriteRequestAsync (SetWriteStreamCB2, null);
			}

			if (writeRequestResult == null)
				SetWriteStreamCB2 (null);
		}

		void SetWriteStreamCB2 (IAsyncResult ar)
		{
			var result = (WebAsyncResult)ar;
			if (result != null && result.GotException) {
				SetWriteStreamErrorCB (result.Exception);
				return;
			}

			if (asyncWrite != null) {
				asyncWrite.SetCompleted (false, writeStream);
				asyncWrite.DoCallback ();
				asyncWrite = null;
			}
		}

		internal void SetResponseError (WebExceptionStatus status, Exception e, string where)
		{
			if (Aborted)
				return;
			lock (locker) {
			string msg = String.Format ("Error getting response stream ({0}): {1}", where, status);
			WebAsyncResult r = asyncRead;
			if (r == null)
				r = asyncWrite;

			WebException wexc;
			if (e is WebException) {
				wexc = (WebException) e;
			} else {
				wexc = new WebException (msg, e, status, null); 
			}
			if (r != null) {
				if (!r.IsCompleted) {
					r.SetCompleted (false, wexc);
					r.DoCallback ();
				} else if (r == asyncWrite) {
					saved_exc = wexc;
				}
				haveResponse = true;
				asyncRead = null;
				asyncWrite = null;
			} else {
				haveResponse = true;
				saved_exc = wexc;
			}
			}
		}

		void CheckSendError (WebConnectionData data)
		{
			// Got here, but no one called GetResponse
			int status = data.StatusCode;
			if (status < 400 || status == 401 || status == 407)
				return;

			if (writeStream != null && asyncRead == null && !writeStream.CompleteRequestWritten) {
				// The request has not been completely sent and we got here!
				// We should probably just close and cause an error in any case,
				saved_exc = new WebException (data.StatusDescription, null, WebExceptionStatus.ProtocolError, webResponse); 
				if (allowBuffering || sendChunked || writeStream.totalWritten >= contentLength) {
					webResponse.ReadAll ();
				} else {
					writeStream.IgnoreIOErrors = true;
				}
			}
		}

		bool HandleNtlmAuth (WebAsyncResult r)
		{
			bool isProxy = webResponse.StatusCode == HttpStatusCode.ProxyAuthenticationRequired;
			if ((isProxy ? proxy_auth_state.NtlmAuthState : auth_state.NtlmAuthState) == NtlmAuthState.None)
				return false;

			WebConnectionStream wce = webResponse.GetResponseStream () as WebConnectionStream;
			if (wce != null) {
				WebConnection cnc = wce.Connection;
				cnc.PriorityRequest = this;
				ICredentials creds = !isProxy ? credentials : proxy.Credentials;
				if (creds != null) {
					cnc.NtlmCredential = creds.GetCredential (requestUri, "NTLM");
					cnc.UnsafeAuthenticatedConnectionSharing = unsafe_auth_blah;
				}
			}
			r.Reset ();
			finished_reading = false;
			haveResponse = false;
			webResponse.ReadAll ();
			webResponse = null;
			return true;
		}

		internal void SetResponseData (WebConnectionData data)
		{
			lock (locker) {
			if (Aborted) {
				if (data.stream != null)
					data.stream.Close ();
				return;
			}

			WebException wexc = null;
			try {
				webResponse = new HttpWebResponse (actualUri, method, data, cookieContainer);
			} catch (Exception e) {
				wexc = new WebException (e.Message, e, WebExceptionStatus.ProtocolError, null); 
				if (data.stream != null)
					data.stream.Close ();
			}

			if (wexc == null && (method == "POST" || method == "PUT")) {
				CheckSendError (data);
				if (saved_exc != null)
					wexc = (WebException) saved_exc;
			}

			WebAsyncResult r = asyncRead;

			bool forced = false;
			if (r == null && webResponse != null) {
				// This is a forced completion (302, 204)...
				forced = true;
				r = new WebAsyncResult (null, null);
				r.SetCompleted (false, webResponse);
			}

			if (r != null) {
				if (wexc != null) {
					haveResponse = true;
					if (!r.IsCompleted)
						r.SetCompleted (false, wexc);
					r.DoCallback ();
					return;
				}

				bool isProxy = ProxyQuery && !proxy.IsBypassed (actualUri);

				bool redirected;
				try {
					redirected = CheckFinalStatus (r);
					if (!redirected) {
						if ((isProxy ? proxy_auth_state.IsNtlmAuthenticated : auth_state.IsNtlmAuthenticated) &&
								webResponse != null && (int)webResponse.StatusCode < 400) {
							WebConnectionStream wce = webResponse.GetResponseStream () as WebConnectionStream;
							if (wce != null) {
								WebConnection cnc = wce.Connection;
								cnc.NtlmAuthenticated = true;
							}
						}

						// clear internal buffer so that it does not
						// hold possible big buffer (bug #397627)
						if (writeStream != null)
							writeStream.KillBuffer ();

						haveResponse = true;
						r.SetCompleted (false, webResponse);
						r.DoCallback ();
					} else {
						if (webResponse != null) {
							if (HandleNtlmAuth (r))
								return;
							webResponse.Close ();
						}
						finished_reading = false;
						haveResponse = false;
						webResponse = null;
						r.Reset ();
						servicePoint = GetServicePoint ();
						abortHandler = servicePoint.SendRequest (this, connectionGroup);
					}
				} catch (WebException wexc2) {
					if (forced) {
						saved_exc = wexc2;
						haveResponse = true;
					}
					r.SetCompleted (false, wexc2);
					r.DoCallback ();
					return;
				} catch (Exception ex) {
					wexc = new WebException (ex.Message, ex, WebExceptionStatus.ProtocolError, null); 
					if (forced) {
						saved_exc = wexc;
						haveResponse = true;
					}
					r.SetCompleted (false, wexc);
					r.DoCallback ();
					return;
				}
			}
			}
		}

		struct AuthorizationState
		{
			readonly HttpWebRequest request;
			readonly bool isProxy;
			bool isCompleted;
			NtlmAuthState ntlm_auth_state;

			public bool IsCompleted {
				get { return isCompleted; }
			}

			public NtlmAuthState NtlmAuthState {
				get { return ntlm_auth_state; }
			}

			public bool IsNtlmAuthenticated {
				get { return isCompleted && ntlm_auth_state != NtlmAuthState.None; }
			}

			public AuthorizationState (HttpWebRequest request, bool isProxy)
			{
				this.request = request;
				this.isProxy = isProxy;
				isCompleted = false;
				ntlm_auth_state = NtlmAuthState.None;
			}

			public bool CheckAuthorization (WebResponse response, HttpStatusCode code)
			{
				isCompleted = false;
				if (code == HttpStatusCode.Unauthorized && request.credentials == null)
					return false;

				// FIXME: This should never happen!
				if (isProxy != (code == HttpStatusCode.ProxyAuthenticationRequired))
					return false;

				if (isProxy && (request.proxy == null || request.proxy.Credentials == null))
					return false;

				string [] authHeaders = response.Headers.GetValues_internal (isProxy ? "Proxy-Authenticate" : "WWW-Authenticate", false);
				if (authHeaders == null || authHeaders.Length == 0)
					return false;

				ICredentials creds = (!isProxy) ? request.credentials : request.proxy.Credentials;
				Authorization auth = null;
				foreach (string authHeader in authHeaders) {
					auth = AuthenticationManager.Authenticate (authHeader, request, creds);
					if (auth != null)
						break;
				}
				if (auth == null)
					return false;
				request.webHeaders [isProxy ? "Proxy-Authorization" : "Authorization"] = auth.Message;
				isCompleted = auth.Complete;
				bool is_ntlm = (auth.Module.AuthenticationType == "NTLM");
				if (is_ntlm)
					ntlm_auth_state = (NtlmAuthState)((int) ntlm_auth_state + 1);
				return true;
			}

			public void Reset ()
			{
				isCompleted = false;
				ntlm_auth_state = NtlmAuthState.None;
				request.webHeaders.RemoveInternal (isProxy ? "Proxy-Authorization" : "Authorization");
			}

			public override string ToString ()
			{
				return string.Format ("{0}AuthState [{1}:{2}]", isProxy ? "Proxy" : "", isCompleted, ntlm_auth_state);
			}
		}

		bool CheckAuthorization (WebResponse response, HttpStatusCode code)
		{
			bool isProxy = code == HttpStatusCode.ProxyAuthenticationRequired;
			return isProxy ? proxy_auth_state.CheckAuthorization (response, code) : auth_state.CheckAuthorization (response, code);
		}

		// Returns true if redirected
		bool CheckFinalStatus (WebAsyncResult result)
		{
			if (result.GotException) {
				bodyBuffer = null;
				throw result.Exception;
			}

			Exception throwMe = result.Exception;

			HttpWebResponse resp = result.Response;
			WebExceptionStatus protoError = WebExceptionStatus.ProtocolError;
			HttpStatusCode code = 0;
			if (throwMe == null && webResponse != null) {
				code = webResponse.StatusCode;
				if ((!auth_state.IsCompleted && code == HttpStatusCode.Unauthorized && credentials != null) ||
					(ProxyQuery && !proxy_auth_state.IsCompleted && code == HttpStatusCode.ProxyAuthenticationRequired)) {
					if (!usedPreAuth && CheckAuthorization (webResponse, code)) {
						// Keep the written body, so it can be rewritten in the retry
						if (InternalAllowBuffering) {
							// NTLM: This is to avoid sending data in the 'challenge' request
							// We save it in the first request (first 401), don't send anything
							// in the challenge request and send it in the response request along
							// with the buffers kept form the first request.
							if (auth_state.NtlmAuthState == NtlmAuthState.Challenge || proxy_auth_state.NtlmAuthState == NtlmAuthState.Challenge) {
								bodyBuffer = writeStream.WriteBuffer;
								bodyBufferLength = writeStream.WriteBufferLength;
							}
							return true;
						} else if (method != "PUT" && method != "POST") {
							bodyBuffer = null;
							return true;
						}

						if (!ThrowOnError)
							return false;
							
						writeStream.InternalClose ();
						writeStream = null;
						webResponse.Close ();
						webResponse = null;
						bodyBuffer = null;
							
						throw new WebException ("This request requires buffering " +
									"of data for authentication or " +
									"redirection to be sucessful.");
					}
				}

				bodyBuffer = null;
				if ((int) code >= 400) {
					string err = String.Format ("The remote server returned an error: ({0}) {1}.",
								    (int) code, webResponse.StatusDescription);
					throwMe = new WebException (err, null, protoError, webResponse);
					webResponse.ReadAll ();
				} else if ((int) code == 304 && allowAutoRedirect) {
					string err = String.Format ("The remote server returned an error: ({0}) {1}.",
								    (int) code, webResponse.StatusDescription);
					throwMe = new WebException (err, null, protoError, webResponse);
				} else if ((int) code >= 300 && allowAutoRedirect && redirects >= maxAutoRedirect) {
					throwMe = new WebException ("Max. redirections exceeded.", null,
								    protoError, webResponse);
					webResponse.ReadAll ();
				}
			}

			bodyBuffer = null;
			if (throwMe == null) {
				bool b = false;
				int c = (int) code;
				if (allowAutoRedirect && c >= 300) {
					b = Redirect (result, code, webResponse);
					if (InternalAllowBuffering && writeStream.WriteBufferLength > 0) {
						bodyBuffer = writeStream.WriteBuffer;
						bodyBufferLength = writeStream.WriteBufferLength;
					}
					if (b && !unsafe_auth_blah) {
						auth_state.Reset ();
						proxy_auth_state.Reset ();
					}
				}

				if (resp != null && c >= 300 && c != 304)
					resp.ReadAll ();

				return b;
			}
				
			if (!ThrowOnError)
				return false;

			if (writeStream != null) {
				writeStream.InternalClose ();
				writeStream = null;
			}

			webResponse = null;

			throw throwMe;
		}

		internal bool ReuseConnection {
			get;
			set;
		}

		internal WebConnection StoredConnection;
	}
}
<|MERGE_RESOLUTION|>--- conflicted
+++ resolved
@@ -1196,12 +1196,8 @@
 					if (contentLength > 0)
 						continue100 = true;
 
-<<<<<<< HEAD
-					webHeaders.SetInternal ("Content-Length", contentLength.ToString ());
-=======
 					if (haveContentLength || gotRequestStream || contentLength > 0)
 						webHeaders.SetInternal ("Content-Length", contentLength.ToString ());
->>>>>>> 94b52327
 				}
 				webHeaders.RemoveInternal ("Transfer-Encoding");
 			} else {
