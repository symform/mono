# Process this file with autoconf to produce a configure script.
#AC_PREREQ([2.62])

AC_INIT(mono, [3.2.5],
        [http://bugzilla.xamarin.com/enter_bug.cgi?classification=Mono])

AC_CONFIG_SRCDIR([README])
AC_CONFIG_MACRO_DIR([m4])
AC_CANONICAL_SYSTEM
AC_CANONICAL_HOST

# Gross hack to enable 'make dist' on automake 1.9+tar 1.14.
# The extra brackets are to foil regex-based scans.
m4_ifdef([_A][M_PROG_TAR],[_A][M_SET_OPTION([tar-ustar])])

AM_INIT_AUTOMAKE([1.9 dist-bzip2 tar-ustar no-dist-gzip foreign subdir-objects])
AC_CONFIG_HEADERS([config.h])
AM_MAINTAINER_MODE

API_VER=2.0
AC_SUBST(API_VER)

AC_PROG_LN_S

m4_ifdef([AM_SILENT_RULES], [AM_SILENT_RULES([yes])])

case $host_os in
*cygwin* )
		 echo "Run configure using ./configure --host=i686-pc-mingw32"
		 exit 1
esac

# In case of cygwin, override LN_S, irrespective of what it determines.
# The build uses cygwin, but the actual runtime doesn't.
case $host_os in
*cygwin* ) LN_S='cp -p';;
esac

dnl
dnl libgc checks
dnl

gc_headers=no
gc=included
gc_msg="included Boehm"
use_included_gc=no
libgc_configure_args=

if test -d $srcdir/libgc ; then
  gc_default=included
else
  gc_default=boehm
fi

# These variables are the CPPFLAGS/CFLAGS passed to libgc's configure
# libgc should inherit the original CFLAGS/CPPFLAGS passed to configure, i.e. -O0
CPPFLAGS_FOR_LIBGC=$CPPFLAGS
CFLAGS_FOR_LIBGC=$CFLAGS
CPPFLAGS_FOR_EGLIB=$CPPFLAGS
CFLAGS_FOR_EGLIB=$CFLAGS

#
# These are the flags that need to be stored in the mono.pc file for 
# compiling code that will embed Mono
#
libmono_cflags=""
libmono_ldflags=""
AC_SUBST(libmono_cflags)
AC_SUBST(libmono_ldflags)

# Variable to have relocatable .pc files (lib, or lib64)
reloc_libdir=`basename ${libdir}`
AC_SUBST(reloc_libdir)

dnl if linker handles the version script
no_version_script=no

# Set to yes if Unix sockets cannot be created in an anonymous namespace
need_link_unlink=no

#Set to extra linker flags to be passed to the runtime binaries (mono /mono-sgen)
extra_runtime_ldflags=""

# Thread configuration inspired by sleepycat's db
AC_MSG_CHECKING([host platform characteristics])
libgc_threads=no
has_dtrace=no
parallel_mark=yes
ikvm_native=yes

case "$host" in
	powerpc*-*-linux*)
		# https://bugzilla.novell.com/show_bug.cgi?id=504411
		disable_munmap=yes
	;;
esac

host_win32=no
target_win32=no
platform_android=no
platform_darwin=no
case "$host" in
	*-mingw*|*-*-cygwin*)
		AC_DEFINE(HOST_WIN32,1,[Host Platform is Win32])
		AC_DEFINE(DISABLE_PORTABILITY,1,[Disable the io-portability layer])
		AC_DEFINE(PLATFORM_NO_SYMLINKS,1,[This platform does not support symlinks])
		host_win32=yes
		mono_cv_clang=no
		if test "x$cross_compiling" = "xno"; then
			target_win32=yes
			if test "x$host" == "x$build" -a "x$host" == "x$target"; then
				AC_DEFINE(TARGET_WIN32,1,[Target OS is Win32])
			fi
		else
			target_win32=yes
			AC_DEFINE(TARGET_WIN32,1,[Target OS is Win32/MinGW])
			AC_DEFINE(MINGW_CROSS_COMPILE,1,[Cross-compiling using MinGW])
		fi
		HOST_CC="gcc"
		# Windows 2000 is required that includes Internet Explorer 5.01
		CPPFLAGS="$CPPFLAGS -DWINVER=0x0500 -D_WIN32_WINNT=0x0500 -D_WIN32_IE=0x0501 -D_UNICODE -DUNICODE -DWIN32_THREADS -DFD_SETSIZE=1024"
		LDFLAGS="$LDFLAGS -lmswsock -lws2_32 -lole32 -loleaut32 -lpsapi -lversion -ladvapi32 -lwinmm -lkernel32"
		libmono_cflags="-mms-bitfields -mwindows"
		libmono_ldflags="-mms-bitfields -mwindows"
		libdl=
		libgc_threads=win32
		gc_default=included
		with_sigaltstack=no
		LN_S=cp
		# This forces libgc to use the DllMain based thread registration code on win32
		libgc_configure_args="$libgc_configure_args --enable-win32-dllmain=yes"
		;;
	*-*-*netbsd*)
		host_win32=no
		CPPFLAGS="$CPPFLAGS -D_REENTRANT -DGC_NETBSD_THREADS -D_GNU_SOURCE"
		libmono_cflags="-D_REENTRANT"
		LDFLAGS="$LDFLAGS -pthread"
		CPPFLAGS="$CPPFLAGS -DPLATFORM_BSD"
		libmono_ldflags="-pthread"
		need_link_unlink=yes
		libdl="-ldl"
		libgc_threads=pthreads
		with_sigaltstack=no
		use_sigposix=yes
		;;
	*-*-*freebsd*)
		host_win32=no
		if test "x$PTHREAD_CFLAGS" = "x"; then
			CPPFLAGS="$CPPFLAGS -DGC_FREEBSD_THREADS"
			libmono_cflags=
		else
			CPPFLAGS="$CPPFLAGS $PTHREAD_CFLAGS -DGC_FREEBSD_THREADS"
			libmono_cflags="$PTHREAD_CFLAGS"
		fi
		if test "x$PTHREAD_LIBS" = "x"; then
			LDFLAGS="$LDFLAGS -pthread -L/usr/local/lib"
			libmono_ldflags="-pthread"
		else
			LDFLAGS="$LDFLAGS $PTHREAD_LIBS -L/usr/local/lib"
			libmono_ldflags="$PTHREAD_LIBS"
		fi
		CPPFLAGS="$CPPFLAGS -DPLATFORM_BSD"
		need_link_unlink=yes
		AC_DEFINE(PTHREAD_POINTER_ID, 1, [pthread is a pointer])
		libdl=
		libgc_threads=pthreads
		use_sigposix=yes
		has_dtrace=yes
		;;
	*-*-*openbsd*)
		host_win32=no
		CPPFLAGS="$CPPFLAGS -D_THREAD_SAFE -DGC_OPENBSD_THREADS -DPLATFORM_BSD -D_REENTRANT -DUSE_MMAP"
		if test "x$disable_munmap" != "xyes"; then
		CPPFLAGS="$CPPFLAGS -DUSE_MUNMAP"
		fi
		libmono_cflags="-D_THREAD_SAFE -D_REENTRANT"
		LDFLAGS="$LDFLAGS -pthread"
		need_link_unlink=yes
		AC_DEFINE(PTHREAD_POINTER_ID)
		libdl=
		gc_default=boehm
		libgc_threads=pthreads
		with_sigaltstack=no
		use_sigposix=yes
		;;
	*-*-linux-android*)
		host_win32=no
		platform_android=yes
		AC_DEFINE(PLATFORM_ANDROID,1,[Targeting the Android platform])
		AC_DEFINE(TARGET_ANDROID,1,[Targeting the Android platform])

		CPPFLAGS="$CPPFLAGS -DGC_LINUX_THREADS -D_GNU_SOURCE -D_REENTRANT -DUSE_MMAP"
		if test "x$disable_munmap" != "xyes"; then
			CPPFLAGS="$CPPFLAGS -DUSE_MUNMAP"
		fi
		libmono_cflags="-D_REENTRANT"
		libdl="-ldl"
		libgc_threads=pthreads
		use_sigposix=yes

		with_tls=pthread
		with_sigaltstack=no
		with_static_mono=no

		# Android doesn't support boehm, as it's missing <link.h>
		support_boehm=no
		with_gc=sgen

		# isinf(3) requires -lm; see isinf check below
		LDFLAGS="$LDFLAGS -lm"

		# Bionic's <pthread.h> sets PTHREAD_STACK_MIN=2*PAGE_SIZE; doesn't define
		# PAGE_SIZE; breaks mono/io-layer/collection.c
		# Bionic doesn't provide S_IWRITE; breaks io-layer/io.c
		CFLAGS="$CFLAGS -DPAGE_SIZE=4096 -DS_IWRITE=S_IWUSR"
		CXXFLAGS="$CXXFLAGS -DPAGE_SIZE=4096 -DS_IWRITE=S_IWUSR"

		# to bypass the underscore linker check, can't work when cross-compiling
		mono_cv_uscore=yes
		mono_cv_clang=no
		;;
	*-*-linux*)
		host_win32=no
		CPPFLAGS="$CPPFLAGS -DGC_LINUX_THREADS -D_GNU_SOURCE -D_REENTRANT -DUSE_MMAP"
		if test "x$disable_munmap" != "xyes"; then
			CPPFLAGS="$CPPFLAGS -DUSE_MUNMAP"
		fi
		libmono_cflags="-D_REENTRANT"
		libdl="-ldl"
		libgc_threads=pthreads
		use_sigposix=yes
		if test "x$cross_compiling" != "xno"; then
                	# to bypass the underscore linker check, not
                	# available during cross-compilation
                	mono_cv_uscore=no
                fi
		;;
	*-*-nacl*)
		host_win32=no
		CPPFLAGS="$CPPFLAGS -DGC_LINUX_THREADS -D_GNU_SOURCE -D_REENTRANT -DUSE_MMAP"
		if test "x$disable_munmap" != "xyes"; then
			CPPFLAGS="$CPPFLAGS -DUSE_MUNMAP"
		fi
		libmono_cflags="-D_REENTRANT"
		libdl=
		libgc_threads=pthreads
		gc_default=boehm
		use_sigposix=yes
		ikvm_native=no
		AC_DEFINE(DISABLE_SOCKETS,1,[Disable sockets support])
		AC_DEFINE(DISABLE_ATTACH, 1, [Disable agent attach support])
		;;
	*-*-hpux*)
	        host_win32=no
		CPPFLAGS="$CPPFLAGS -DGC_HPUX_THREADS -D_HPUX_SOURCE -D_XOPEN_SOURCE_EXTENDED -D_REENTRANT"
		# +ESdbgasm only valid on bundled cc on RISC
		# silently ignored for ia64
		if test $GCC != "yes"; then
			CFLAGS="$CFLAGS +ESdbgasm"
			# Arrange for run-time dereferencing of null
			# pointers to produce a SIGSEGV signal.
			LDFLAGS="$LDFLAGS -z"
		fi
		CFLAGS="$CFLAGS +ESdbgasm"
		LDFLAGS="$LDFLAGS -z"
		libmono_cflags="-D_REENTRANT"
		libmono_ldflags="-lpthread"
		libgc_threads=pthreads
		need_link_unlink=yes
		use_sigposix=yes
		;;
	*-*-solaris*)
		host_win32=no
		CPPFLAGS="$CPPFLAGS -DGC_SOLARIS_THREADS -DGC_SOLARIS_PTHREADS -D_REENTRANT -D_POSIX_PTHREAD_SEMANTICS -DUSE_MMAP -DUSE_MUNMAP -DPLATFORM_SOLARIS"
		need_link_unlink=yes
		libmono_cflags="-D_REENTRANT"
		libgc_threads=pthreads
		# This doesn't seem to work on solaris/x86, but the configure test runs
		with_tls=pthread
		has_dtrace=yes
		use_sigposix=yes
		enable_solaris_tar_check=yes
		;;
	*-*-darwin*)
		parallel_mark="Disabled_Currently_Hangs_On_MacOSX"
		host_win32=no
		platform_darwin=yes
		target_mach=yes
		CPPFLAGS="$CPPFLAGS -no-cpp-precomp -D_THREAD_SAFE -DGC_MACOSX_THREADS -DPLATFORM_MACOSX -DUSE_MMAP -DUSE_MUNMAP"
		CPPFLAGS="$CPPFLAGS -DGetCurrentProcess=MonoGetCurrentProcess -DGetCurrentThread=MonoGetCurrentThread -DCreateEvent=MonoCreateEvent"
		libmono_cflags="-D_THREAD_SAFE"
		need_link_unlink=yes
		AC_DEFINE(PTHREAD_POINTER_ID)
		AC_DEFINE(USE_MACH_SEMA, 1, [...])
		no_version_script=yes
		libdl=
		libgc_threads=pthreads
		has_dtrace=yes
		if test "x$cross_compiling" = "xyes"; then
			has_broken_apple_cpp=yes
		fi
		dnl Snow Leopard is horribly broken -- it reports itself as i386-apple-darwin*, but
		dnl its gcc defaults to 64-bit mode.  They have also deprecated the usage of ucontext
		dnl we need to set some flags to build our 32-bit binaries on 10.6 properly
		case "$host" in
			dnl Snow Leopard and newer config.guess reports as this
			i*86-*-darwin*)
				BROKEN_DARWIN_FLAGS="-arch i386 -D_XOPEN_SOURCE"
				BROKEN_DARWIN_CPPFLAGS="-D_XOPEN_SOURCE"
				CPPFLAGS="$CPPFLAGS $BROKEN_DARWIN_CPPFLAGS"
				CFLAGS="$CFLAGS $BROKEN_DARWIN_FLAGS"
				CXXFLAGS="$CXXFLAGS $BROKEN_DARWIN_FLAGS"
				CCASFLAGS="$CCASFLAGS $BROKEN_DARWIN_FLAGS"
				CPPFLAGS_FOR_LIBGC="$CPPFLAGS_FOR_LIBGC $BROKEN_DARWIN_CPPFLAGS"
				CFLAGS_FOR_LIBGC="$CFLAGS_FOR_LIBGC $BROKEN_DARWIN_FLAGS"
				CPPFLAGS_FOR_EGLIB="$CPPFLAGS_FOR_EGLIB $BROKEN_DARWIN_CPPFLAGS"
				CFLAGS_FOR_EGLIB="$CFLAGS_FOR_EGLIB $BROKEN_DARWIN_FLAGS"
				extra_runtime_ldflags="-stack_size,0x800000"
				;;
			x*64-*-darwin*)
				extra_runtime_ldflags="-stack_size,0x800000"
				;;
			arm*-darwin*)
				has_dtrace=no
				;;			
		esac
		;;
	*-*-haiku*)
		host_win32=no
		CPPFLAGS="$CPPFLAGS -D_REENTRANT -D_THREAD_SAFE"
		libmono_cflags="-D_REENTRANT -D_THREAD_SAFE"
		libdl=
		LIBS="$LIBS -lnetwork"
		need_link_unlink=yes
		AC_DEFINE(PTHREAD_POINTER_ID)
		libgc_threads=pthreads
		use_sigposix=yes
		;;
	*)
		AC_MSG_WARN([*** Please add $host to configure.in checks!])
		host_win32=no
		libdl="-ldl"
		;;
esac
AC_MSG_RESULT(ok)

if test x$need_link_unlink = xyes; then
   AC_DEFINE(NEED_LINK_UNLINK, 1, [Define if Unix sockets cannot be created in an anonymous namespace])
fi

AC_SUBST(extra_runtime_ldflags)
AM_CONDITIONAL(HOST_WIN32, test x$host_win32 = xyes)
AM_CONDITIONAL(TARGET_WIN32, test x$target_win32 = xyes)
AM_CONDITIONAL(PLATFORM_LINUX, echo x$target_os | grep -q linux)
AM_CONDITIONAL(PLATFORM_DARWIN, test x$platform_darwin = xyes)
AM_CONDITIONAL(PLATFORM_SIGPOSIX, test x$use_sigposix = xyes)
AM_CONDITIONAL(PLATFORM_ANDROID, test x$platform_android = xyes)

AC_CHECK_TOOL(CC, gcc, gcc)
AC_PROG_CC
AC_CHECK_TOOL(CXX, g++, g++)
AC_PROG_CXX
AM_PROG_AS
AC_PROG_INSTALL
AC_PROG_AWK
AM_PROG_CC_C_O
dnl We should use AM_PROG_AS, but it's not available on automake/aclocal 1.4
: ${CCAS='$(CC)'}
# Set ASFLAGS if not already set.
: ${CCASFLAGS='$(CFLAGS)'}
AC_SUBST(CCAS)
AC_SUBST(CCASFLAGS)

# AC_PROG_CXX helpfully sets CXX to g++ even if no c++ compiler is found so check
# GXX instead. See http://lists.gnu.org/archive/html/bug-autoconf/2002-04/msg00056.html
if test "x$CXX" = "xg++"; then
	if test "x$GXX" != "xyes"; then
		# automake/libtool is so broken, it requires g++ even if the c++ sources
		# are inside automake conditionals
		AC_MSG_ERROR([You need to install g++])
	fi
fi

dnl may require a specific autoconf version
dnl AC_PROG_CC_FOR_BUILD
dnl CC_FOR_BUILD not automatically detected
CC_FOR_BUILD=$CC
CFLAGS_FOR_BUILD=$CFLAGS
BUILD_EXEEXT=
if test "x$cross_compiling" = "xyes"; then
	CC_FOR_BUILD=cc
	CFLAGS_FOR_BUILD=
	BUILD_EXEEXT=""
fi
AC_SUBST(CC_FOR_BUILD)
AC_SUBST(CFLAGS_FOR_BUILD)
AC_SUBST(HOST_CC)
AC_SUBST(BUILD_EXEEXT)

AM_CONDITIONAL(CROSS_COMPILING, [test x$cross_compiling = xyes])
AM_CONDITIONAL(USE_BATCH_FILES, [test x$host_win32 = xyes -a x$cross_compiling = xyes])

# Set STDC_HEADERS
AC_HEADER_STDC
AC_LIBTOOL_WIN32_DLL
# This causes monodis to not link correctly
#AC_DISABLE_FAST_INSTALL
AM_PROG_LIBTOOL
# Use dolt (http://dolt.freedesktop.org/) instead of libtool for building.
DOLT

export_ldflags=`(./libtool --config; echo eval echo \\$export_dynamic_flag_spec) | sh`
AC_SUBST(export_ldflags)

# Test whenever ld supports -version-script
AC_PROG_LD
AC_PROG_LD_GNU
if test "x$lt_cv_prog_gnu_ld" = "xno"; then
   no_version_script=yes
fi

AM_ICONV()

AM_CONDITIONAL(NO_VERSION_SCRIPT, test x$no_version_script = xyes)

AC_CHECK_HEADERS(sys/filio.h sys/sockio.h netdb.h utime.h sys/utime.h semaphore.h sys/un.h linux/rtc.h sys/syscall.h sys/mkdev.h sys/uio.h sys/param.h libproc.h)
AC_CHECK_HEADERS(sys/param.h sys/socket.h sys/ipc.h sys/sem.h sys/utsname.h alloca.h ucontext.h pwd.h sys/select.h netinet/tcp.h netinet/in.h unistd.h sys/types.h link.h asm/sigcontext.h sys/inotify.h)
AC_CHECK_HEADERS([linux/netlink.h linux/rtnetlink.h],
                  [], [], [#include <stddef.h>
		  #include <sys/socket.h>
		  #include <linux/socket.h>])

AC_CHECK_HEADERS(sys/user.h, [], [],
[
#ifdef HAVE_SYS_PARAM_H
# include <sys/param.h>
#endif
])

AC_CHECK_HEADER(zlib.h, [have_zlib=yes], [have_zlib=no])
if test x$have_zlib = xyes; then
   AC_TRY_COMPILE([#include <zlib.h>], [
   #if defined(ZLIB_VERNUM) && (ZLIB_VERNUM >= 0x1230)
   return 0;
   #else
   #error No good zlib found
   #endif
   ],[
	AC_MSG_RESULT(Using system zlib)
	zlib_msg="system zlib"
	AC_DEFINE(HAVE_SYS_ZLIB,1,[Have system zlib])
   ],[
	AC_MSG_RESULT(Using embedded zlib)
	have_zlib=no
	zlib_msg="bundled zlib"
   ])
fi

AM_CONDITIONAL(HAVE_ZLIB, test x$have_zlib = xyes)
AC_DEFINE(HAVE_ZLIB,1,[Have system zlib])

# for mono/metadata/debug-symfile.c
AC_CHECK_HEADERS(elf.h)

# for support
AC_CHECK_HEADERS(poll.h)
AC_CHECK_HEADERS(sys/poll.h)
AC_CHECK_HEADERS(sys/wait.h)
AC_CHECK_HEADERS(grp.h)
AC_CHECK_HEADERS(syslog.h)

# for mono/dis
AC_CHECK_HEADERS(wchar.h)
AC_CHECK_HEADERS(ieeefp.h)
AC_MSG_CHECKING(for isinf)
AC_TRY_LINK([#include <math.h>], [
	int f = isinf (1);
], [
	AC_MSG_RESULT(yes)
	AC_DEFINE(HAVE_ISINF, 1, [isinf available])
], [
	# We'll have to use signals
	AC_MSG_RESULT(no)
])
# mingw
AC_CHECK_FUNCS(_finite, , AC_MSG_CHECKING(for _finite in math.h)
	AC_TRY_LINK([#include <math.h>], 
	[ _finite(0.0); ], 
	AC_DEFINE(HAVE__FINITE, 1, [Have _finite in -lm]) AC_MSG_RESULT(yes),
	AC_MSG_RESULT(no)))

# for Linux statfs support
AC_CHECK_HEADERS(linux/magic.h)

# not 64 bit clean in cross-compile
AC_CHECK_SIZEOF(void *, 4)

AC_CACHE_CHECK([for clang],
	mono_cv_clang,[
	AC_TRY_COMPILE([], [
		#ifdef __clang__
		#else
		#error "FAILED"
		#endif
		return 0;
	],
	[mono_cv_clang=yes],
	[mono_cv_clang=no],
	[])
])

WARN=''
if test x"$GCC" = xyes; then
        WARN='-Wall -Wunused -Wmissing-prototypes -Wmissing-declarations -Wstrict-prototypes  -Wmissing-prototypes -Wnested-externs -Wpointer-arith -Wno-cast-qual -Wwrite-strings -Wno-switch -Wno-switch-enum -Wno-unused-value'
		# The runtime code does not respect ANSI C strict aliasing rules
		CFLAGS="$CFLAGS -fno-strict-aliasing"

		ORIG_CFLAGS=$CFLAGS
		CFLAGS="$CFLAGS -Wdeclaration-after-statement"
		AC_MSG_CHECKING(for -Wdeclaration-after-statement option to gcc)
		AC_TRY_COMPILE([],[
				return 0;
		], [
		   AC_MSG_RESULT(yes)
		], [
		   AC_MSG_RESULT(no)
		   CFLAGS=$ORIG_CFLAGS
		])

		ORIG_CFLAGS=$CFLAGS
		# Check for the normal version, since gcc ignores unknown -Wno options
		CFLAGS="$CFLAGS -Wunused-but-set-variable -Werror"
		AC_MSG_CHECKING(for -Wno-unused-but-set-variable option to gcc)
		AC_TRY_COMPILE([],[
				return 0;
		], [
		   AC_MSG_RESULT(yes)
		   CFLAGS="$ORIG_CFLAGS -Wno-unused-but-set-variable"
		], [
		   AC_MSG_RESULT(no)
		   CFLAGS=$ORIG_CFLAGS
		])

		if test "x$mono_cv_clang" = "xyes"; then
	   	   # https://bugzilla.samba.org/show_bug.cgi?id=8118
	   	   WARN="$WARN -Qunused-arguments"
	   	   WARN="$WARN -Wno-unused-function -Wno-tautological-compare"
		fi
else
	# The Sun Forte compiler complains about inline functions that access static variables
	# so disable all inlining.
	case "$host" in
	*-*-solaris*)
		CFLAGS="$CFLAGS -Dinline="
		;;
	esac
fi
CFLAGS="$CFLAGS -g $WARN"
CFLAGS_FOR_LIBGC="$CFLAGS_FOR_LIBGC -g"

# Where's the 'mcs' source tree?
if test -d $srcdir/mcs; then
  mcsdir=mcs
else
  mcsdir=../mcs
fi

AC_ARG_WITH(mcs-path, [  --with-mcs-path=/path/to/mcs      Specify an alternate mcs source tree],
	if test x$with_mcs_path != "x" -a -d $with_mcs_path ; then
		mcsdir=$with_mcs_path
	fi
)

AC_ARG_WITH(jumptables, [  --with-jumptables=yes,no      enable/disable support for jumptables (ARM-only for now) (defaults to no)],[],[with_jumptables=no])

#
# A sanity check to catch cases where the package was unpacked
# with an ancient tar program (Solaris)
#
AC_ARG_ENABLE(solaris-tar-check,
[  --disable-solaris-tar-check    disable solaris tar check],
   do_solaris_tar_check=no, do_solaris_tar_check=yes)

if test x"$do_solaris_tar_check" = xyes -a x"$enable_solaris_tar_check" = xyes; then
   	AC_MSG_CHECKING(integrity of package)
	if test -f $mcsdir/class/System.Runtime.Serialization.Formatters.Soap/System.Runtime.Serialization.Formatters.Soap/SoapTypeMapper.cs
   	then
		AC_MSG_RESULT(ok)
   	else
		errorm="Your mono distribution is incomplete;  if unpacking from a tar file, make sure you use GNU tar;  see http://www.mono-project.com/IncompletePackage for more details"
		AC_MSG_ERROR([$errorm])
	fi
fi

if test "x$with_mcs_path" != "x"; then
mcs_topdir=$(cd "$mcsdir" && pwd)
mcs_topdir_from_srcdir=$mcs_topdir
else
mcs_topdir=$(cd "$srcdir/$mcsdir" && pwd)
mcs_topdir_from_srcdir='$(top_builddir)'/$mcsdir
fi

# Convert mcs_topdir* paths to Windows syntax.
if test x$cross_compiling$host_win32 = xnoyes; then
  mcs_topdir=$(cygpath -m $mcs_topdir)
  case $mcs_topdir_from_srcdir in
    /cygdrive/*)
	mcs_topdir_from_srcdir=$(cygpath -m $mcs_topdir_from_srcdir)
	;;
  esac
fi

AC_SUBST([mcs_topdir])
AC_SUBST([mcs_topdir_from_srcdir])

# Where's the 'olive' source tree?
if test -d $srcdir/olive; then
  olivedir=olive
else
  olivedir=../olive
fi

if test -d $srcdir/$olivedir; then
olive_topdir='$(top_srcdir)/'$olivedir
fi

# gettext: prepare the translation directories. 
# we do not configure the full gettext, as we consume it dynamically from C#
AM_PO_SUBDIRS

if test "x$USE_NLS" = "xyes"; then
   AC_CHECK_PROG(HAVE_MSGFMT, msgfmt,yes,no)

   if test "x$HAVE_MSGFMT" = "xno"; then
	  AC_MSG_ERROR([msgfmt not found. You need to install the 'gettext' package, or pass --enable-nls=no to configure.])
   fi
fi

AC_ARG_WITH([libgdiplus], 
	[  --with-libgdiplus=installed|sibling|<path>	Override the libgdiplus used for System.Drawing tests (defaults to installed)], 
	[], [with_libgdiplus=installed])

case $with_libgdiplus in
no|installed) libgdiplus_loc= ;;
yes|sibling) libgdiplus_loc=`cd ../libgdiplus && pwd`/src/libgdiplus.la ;;
/*) libgdiplus_loc=$with_libgdiplus ;;
*) libgdiplus_loc=`pwd`/$with_libgdiplus ;;
esac
AC_SUBST([libgdiplus_loc])

AC_PATH_PROG(PKG_CONFIG, pkg-config, no)

pkg_config_path=
AC_ARG_WITH(crosspkgdir, [  --with-crosspkgdir=/path/to/pkg-config/dir      Change pkg-config dir to custom dir],
	if test x$with_crosspkgdir = "x"; then
		if test -s $PKG_CONFIG_PATH; then
			pkg_config_path=$PKG_CONFIG_PATH
		fi
	else
		pkg_config_path=$with_crosspkgdir
		PKG_CONFIG_PATH=$pkg_config_path
		export PKG_CONFIG_PATH
	fi
)

ac_configure_args="$ac_configure_args \"CPPFLAGS_FOR_EGLIB=$EGLIB_CPPFLAGS\" \"CFLAGS_FOR_EGLIB=$CFLAGS_FOR_EGLIB\""
AC_CONFIG_SUBDIRS(eglib)

GLIB_CFLAGS='-I$(top_srcdir)/eglib/src -I$(top_builddir)/eglib/src'
GLIB_LIBS='-L$(top_builddir)/eglib/src -leglib -lm'
BUILD_GLIB_CFLAGS="$GLIB_CFLAGS"
BUILD_GLIB_LIBS="$GLIB_LIBS"
GMODULE_CFLAGS="$GLIB_CFLAGS"
GMODULE_LIBS="$GLIB_LIBS"
  
AC_SUBST(GLIB_CFLAGS)
AC_SUBST(GLIB_LIBS)
AC_SUBST(GMODULE_CFLAGS)
AC_SUBST(GMODULE_LIBS)
AC_SUBST(BUILD_GLIB_CFLAGS)
AC_SUBST(BUILD_GLIB_LIBS)

AC_ARG_WITH(gc,   [  --with-gc=boehm,included,none  Controls the Boehm GC config, default=included],[gc=$with_gc],[gc=$gc_default])

# Enable support for fast thread-local storage
# Some systems have broken support, so we allow to disable it.
AC_ARG_WITH(tls, [  --with-tls=__thread,pthread    select Thread Local Storage implementation (defaults to __thread)],[],[with_tls=__thread])

# Enable support for using sigaltstack for SIGSEGV and stack overflow handling
# This does not work on some platforms (bug #55253)
AC_ARG_WITH(sigaltstack, [  --with-sigaltstack=yes,no      enable/disable support for sigaltstack (defaults to yes)],[],[with_sigaltstack=yes])

AC_ARG_WITH(static_mono, [  --with-static_mono=yes,no      link mono statically to libmono (faster) (defaults to yes)],[],[with_static_mono=yes])
AC_ARG_WITH(shared_mono, [  --with-shared_mono=yes,no      build a shared libmono library (defaults to yes)],[],[with_shared_mono=yes])
# Same as --with-shared_mono=no
AC_ARG_ENABLE(libraries, [  --disable-libraries disable the build of libmono], enable_libraries=$enableval, enable_libraries=yes)

if test "x$enable_static" = "xno"; then
   with_static_mono=no
fi

if test "x$enable_shared" = "xno"; then
   with_shared_mono=no
fi

if test "x$enable_libraries" = "xno"; then
   with_shared_mono=no
fi

AM_CONDITIONAL(DISABLE_LIBRARIES, test x$enable_libraries = xno)

case $host in
*nacl* ) with_shared_mono=yes;;
esac

if test "x$host_win32" = "xyes"; then
   # Boehm GC requires the runtime to be in its own dll
   with_static_mono=no
fi

AM_CONDITIONAL(STATIC_MONO, test x$with_static_mono != xno)
AM_CONDITIONAL(SHARED_MONO, test x$with_shared_mono != xno)
AC_ARG_ENABLE(mcs-build, [  --disable-mcs-build disable the build of the mcs directory], try_mcs_build=$enableval, enable_mcs_build=yes)

AC_ARG_WITH(xen_opt,   [  --with-xen_opt=yes,no          Enable Xen-specific behaviour (defaults to yes)],[],[with_xen_opt=yes])
if test "x$with_xen_opt" = "xyes" -a "x$mono_cv_clang" = "xno"; then
	AC_DEFINE(MONO_XEN_OPT, 1, [Xen-specific behaviour])
	ORIG_CFLAGS=$CFLAGS
	CFLAGS="$CFLAGS -mno-tls-direct-seg-refs"
	AC_MSG_CHECKING(for -mno-tls-direct-seg-refs option to gcc)
	AC_TRY_COMPILE([], [
		return 0;
	], [
	   AC_MSG_RESULT(yes)
	   # Pass it to libgc as well
	   CFLAGS_FOR_LIBGC="$CFLAGS_FOR_LIBGC -mno-tls-direct-seg-refs"
	], [
	   AC_MSG_RESULT(no)
	   CFLAGS=$ORIG_CFLAGS
	])
fi

AC_ARG_ENABLE(small-config, [  --enable-small-config Enable tweaks to reduce requirements (and capabilities)], enable_small_config=$enableval, enable_small_config=no)

if test x$enable_small_config = xyes; then
	AC_DEFINE(MONO_SMALL_CONFIG,1,[Reduce runtime requirements (and capabilities)])
	CFLAGS_FOR_LIBGC="$CFLAGS_FOR_LIBGC -DSMALL_CONFIG"
fi

AC_ARG_ENABLE(system-aot, [  --enable-system-aot  Enable the Ahead-Of-Time compilation of system assemblies during the build (on by default on some platforms)], enable_system_aot=$enableval, enable_system_aot=default)

DISABLED_FEATURES=none

AC_ARG_ENABLE(minimal, [  --enable-minimal=LIST      drop support for LIST subsystems.
     LIST is a comma-separated list from: aot, profiler, decimal, pinvoke, debug, appdomains, verifier, 
     reflection_emit, reflection_emit_save, large_code, logging, com, ssa, generics, attach, jit, simd, soft_debug, perfcounters, normalization, assembly_remapping, shared_perfcounters, remoting,
	 security, sgen_remset, sgen_marksweep_par, sgen_marksweep_fixed, sgen_marksweep_fixed_par, sgen_copying.],
[
	for feature in `echo "$enable_minimal" | sed -e "s/,/ /g"`; do
		eval "mono_feature_disable_$feature='yes'"
	done
	DISABLED_FEATURES=$enable_minimal
	disabled="Disabled:      $enable_minimal"
],[])

AC_DEFINE_UNQUOTED(DISABLED_FEATURES, "$DISABLED_FEATURES", [String of disabled features])

if test "x$mono_feature_disable_aot" = "xyes"; then
	AC_DEFINE(DISABLE_AOT_COMPILER, 1, [Disable AOT Compiler])
	AC_MSG_NOTICE([Disabled AOT compiler])
fi

if test "x$mono_feature_disable_profiler" = "xyes"; then
	AC_DEFINE(DISABLE_PROFILER, 1, [Disable default profiler support])
	AC_MSG_NOTICE([Disabled support for the profiler])
fi
AM_CONDITIONAL(DISABLE_PROFILER, test x$mono_feature_disable_profiler = xyes)

if test "x$mono_feature_disable_decimal" = "xyes"; then
	AC_DEFINE(DISABLE_DECIMAL, 1, [Disable System.Decimal support])
	AC_MSG_NOTICE([Disabled support for decimal])
fi

if test "x$mono_feature_disable_pinvoke" = "xyes"; then
	AC_DEFINE(DISABLE_PINVOKE, 1, [Disable P/Invoke support])
	AC_MSG_NOTICE([Disabled support for P/Invoke])
fi

if test "x$mono_feature_disable_debug" = "xyes"; then
	AC_DEFINE(DISABLE_DEBUG, 1, [Disable runtime debugging support])
	AC_MSG_NOTICE([Disabled support for runtime debugging])
fi

if test "x$mono_feature_disable_reflection_emit" = "xyes"; then
	AC_DEFINE(DISABLE_REFLECTION_EMIT, 1, [Disable reflection emit support])
	mono_feature_disable_reflection_emit_save=yes
	AC_MSG_NOTICE([Disabled support for Reflection.Emit])
fi

if test "x$mono_feature_disable_reflection_emit_save" = "xyes"; then
	AC_DEFINE(DISABLE_REFLECTION_EMIT_SAVE, 1, [Disable assembly saving support in reflection emit])
	AC_MSG_NOTICE([Disabled support for Reflection.Emit.Save])
fi

if test "x$mono_feature_disable_large_code" = "xyes"; then
	AC_DEFINE(DISABLE_LARGE_CODE, 1, [Disable support for huge assemblies])
	AC_MSG_NOTICE([Disabled support for large assemblies])
fi

if test "x$mono_feature_disable_logging" = "xyes"; then
	AC_DEFINE(DISABLE_LOGGING, 1, [Disable support debug logging])
	AC_MSG_NOTICE([Disabled support for logging])
fi

if test "x$mono_feature_disable_com" = "xyes"; then
	AC_DEFINE(DISABLE_COM, 1, [Disable COM support])
	AC_MSG_NOTICE([Disabled COM support])
fi

if test "x$mono_feature_disable_ssa" = "xyes"; then
	AC_DEFINE(DISABLE_SSA, 1, [Disable advanced SSA JIT optimizations])
	AC_MSG_NOTICE([Disabled SSA JIT optimizations])
fi

if test "x$mono_feature_disable_generics" = "xyes"; then
	AC_DEFINE(DISABLE_GENERICS, 1, [Disable generics support])
	AC_MSG_NOTICE([Disabled Generics Support])
fi

if test "x$mono_feature_disable_shadowcopy" = "xyes"; then
   	AC_DEFINE(DISABLE_SHADOW_COPY, 1, [Disable Shadow Copy for AppDomains])
	AC_MSG_NOTICE([Disabled Shadow copy for AppDomains])
fi

if test "x$mono_feature_disable_portability" = "xyes"; then
   	AC_DEFINE(DISABLE_PORTABILITY, 1, [Disables the IO portability layer])
	AC_MSG_NOTICE([Disabled IO Portability layer])
fi

if test "x$mono_feature_disable_attach" = "xyes"; then
	AC_DEFINE(DISABLE_ATTACH, 1, [Disable agent attach support])
	AC_MSG_NOTICE([Disabled agent attach])
fi

if test "x$mono_feature_disable_full_messages" = "xyes"; then
	AC_DEFINE(DISABLE_FULL_MESSAGES, 1, [Disables building in the full table of WAPI messages])
	AC_MSG_NOTICE([Disabled full messages for Win32 errors, only core message strings shipped])
fi

if test "x$mono_feature_disable_verifier" = "xyes"; then
	AC_DEFINE(DISABLE_VERIFIER, 1, [Disables the verifier])
	AC_MSG_NOTICE([Disabled the metadata and IL verifiers])
fi

if test "x$mono_feature_disable_jit" = "xyes"; then
	AC_DEFINE(DISABLE_JIT, 1, [Disable the JIT, only full-aot mode will be supported by the runtime.])
	AC_MSG_NOTICE([Disabled the JIT engine, only full AOT will be supported])
fi

AM_CONDITIONAL(DISABLE_JIT, test x$mono_feature_disable_jit = xyes)

if test "x$mono_feature_disable_simd" = "xyes"; then
	AC_DEFINE(DISABLE_SIMD, 1, [Disable SIMD intrinsics related optimizations.])
	AC_MSG_NOTICE([Disabled SIMD support])
fi

if test "x$mono_feature_disable_soft_debug" = "xyes"; then
	AC_DEFINE(DISABLE_SOFT_DEBUG, 1, [Disable Soft Debugger Agent.])
	AC_MSG_NOTICE([Disabled Soft Debugger.])
fi

if test "x$mono_feature_disable_perfcounters" = "xyes"; then
	AC_DEFINE(DISABLE_PERFCOUNTERS, 1, [Disable Performance Counters.])
	AC_MSG_NOTICE([Disabled Performance Counters.])
fi
if test "x$mono_feature_disable_normalization" = "xyes"; then
	AC_DEFINE(DISABLE_NORMALIZATION, 1, [Disable String normalization support.])
	AC_MSG_NOTICE([Disabled String normalization support.])
fi

if test "x$mono_feature_disable_assembly_remapping" = "xyes"; then
	AC_DEFINE(DISABLE_ASSEMBLY_REMAPPING, 1, [Disable assembly remapping.])
	AC_MSG_NOTICE([Disabled Assembly remapping.])
fi

if test "x$mono_feature_disable_shared_perfcounters" = "xyes"; then
	AC_DEFINE(DISABLE_SHARED_PERFCOUNTERS, 1, [Disable shared perfcounters.])
	AC_MSG_NOTICE([Disabled Shared perfcounters.])
fi

if test "x$mono_feature_disable_appdomains" = "xyes"; then
	AC_DEFINE(DISABLE_APPDOMAINS, 1, [Disable support for multiple appdomains.])
	AC_MSG_NOTICE([Disabled support for multiple appdomains.])
fi

if test "x$mono_feature_disable_remoting" = "xyes"; then
	AC_DEFINE(DISABLE_REMOTING, 1, [Disable remoting support (This disables type proxies and make com non-functional)])
	AC_MSG_NOTICE([Disabled remoting])
fi

if test "x$mono_feature_disable_security" = "xyes"; then
	AC_DEFINE(DISABLE_SECURITY, 1, [Disable CAS/CoreCLR security])
	AC_MSG_NOTICE([Disabled CAS/CoreCLR security manager (used e.g. for Moonlight)])
fi

if test "x$mono_feature_disable_sgen_remset" = "xyes"; then
	AC_DEFINE(DISABLE_SGEN_REMSET, 1, [Disable wbarrier=remset support in SGEN.])
	AC_MSG_NOTICE([Disabled wbarrier=remset support in SGEN.])
fi

if test "x$mono_feature_disable_sgen_marksweep_par" = "xyes"; then
	AC_DEFINE(DISABLE_SGEN_MAJOR_MARKSWEEP_PAR, 1, [Disable major=marksweep-par support in SGEN.])
	AC_MSG_NOTICE([Disabled major=marksweep-par support in SGEN.])
fi

if test "x$mono_feature_disable_sgen_marksweep_fixed" = "xyes"; then
	AC_DEFINE(DISABLE_SGEN_MAJOR_MARKSWEEP_FIXED, 1, [Disable major=marksweep-fixed support in SGEN.])
	AC_MSG_NOTICE([Disabled major=marksweep-fixed support in SGEN.])
fi

if test "x$mono_feature_disable_sgen_marksweep_fixed_par" = "xyes"; then
	AC_DEFINE(DISABLE_SGEN_MAJOR_MARKSWEEP_FIXED_PAR, 1, [Disable major=marksweep-fixed-par support in SGEN.])
	AC_MSG_NOTICE([Disabled major=marksweep-fixed-par support in SGEN.])
fi

if test "x$mono_feature_disable_sgen_copying" = "xyes"; then
	AC_DEFINE(DISABLE_SGEN_MAJOR_COPYING, 1, [Disable major=copying support in SGEN.])
	AC_MSG_NOTICE([Disabled major=copying support in SGEN.])
fi

AC_ARG_ENABLE(executables, [  --disable-executables disable the build of the runtime executables], enable_executables=$enableval, enable_executables=yes)
AM_CONDITIONAL(DISABLE_EXECUTABLES, test x$enable_executables = xno)

AC_ARG_ENABLE(extension-module, [  --enable-extension-module enables usage of the extension module], has_extension_module=$enableval, has_extension_module=no)
AM_CONDITIONAL([HAS_EXTENSION_MODULE], [test x$has_extension_module != xno])

if test x$has_extension_module != xno ; then
	AC_DEFINE([ENABLE_EXTENSION_MODULE], 1, [Extension module enabled])
	AC_MSG_NOTICE([Enabling mono extension module.])
fi


AC_MSG_CHECKING(for visibility __attribute__)
AC_COMPILE_IFELSE([
	AC_LANG_SOURCE([[
		void __attribute__ ((visibility ("hidden"))) doit (void) {}
   		int main () { doit (); return 0; }
   	]])
], [
   have_visibility_hidden=yes
   AC_MSG_RESULT(yes)
], [
   have_visibility_hidden=no
   AC_MSG_RESULT(no)
])

AC_MSG_CHECKING(for deprecated __attribute__)
AC_TRY_COMPILE([
     int doit (void) __attribute__ ((deprecated));
     int doit (void) { return 0; }
], [
	return 0;
], [
   have_deprecated=yes
   AC_MSG_RESULT(yes)
], [
   have_deprecated=no
   AC_MSG_RESULT(no)
])

AC_ARG_ENABLE(parallel-mark, [  --enable-parallel-mark     Enables GC Parallel Marking], enable_parallel_mark=$enableval, enable_parallel_mark=$parallel_mark)
if test x$enable_parallel_mark = xyes; then
	libgc_configure_args="$libgc_configure_args --enable-parallel-mark"
fi

AC_ARG_ENABLE(boehm, [  --disable-boehm            Disable the Boehm GC.], support_boehm=$enableval,support_boehm=${support_boehm:-yes})
AM_CONDITIONAL(SUPPORT_BOEHM, test x$support_boehm = xyes)

dnl
dnl Boehm GC configuration
dnl
LIBGC_CPPFLAGS=
LIBGC_LIBS=
LIBGC_STATIC_LIBS=
libgc_dir=
case "x$gc" in
	xboehm|xbohem|xyes)
		AC_CHECK_HEADERS(gc.h gc/gc.h, gc_headers=yes)
		AC_CHECK_LIB(gc, GC_malloc, found_boehm="yes",,$libdl)

		if test "x$found_boehm" != "xyes"; then
			AC_MSG_ERROR("GC requested but libgc not found! Install libgc or run configure with --with-gc=none.")
		fi
		if test "x$gc_headers" != "xyes"; then
			AC_MSG_ERROR("GC requested but header files not found! You may need to install them by hand.")
		fi

		LIBGC_LIBS="-lgc $libdl"
		LIBGC_STATIC_LIBS="$LIBGC_LIBS"
		libmono_ldflags="$libmono_ldflags -lgc"
		BOEHM_DEFINES="-DHAVE_BOEHM_GC"

		# AC_CHECK_FUNCS does not work for some reason...
		AC_CHECK_LIB(gc, GC_gcj_malloc, found_gcj_malloc="yes",,$libdl)
		if test "x$found_gcj_malloc" = "xyes"; then
			BOEHM_DEFINES="-DHAVE_GC_GCJ_MALLOC $BOEHM_DEFINES"
			AC_DEFINE_UNQUOTED(DEFAULT_GC_NAME, "System Boehm (with typed GC)", [GC description])
			gc_msg="System Boehm with typed GC"
		else
			AC_DEFINE_UNQUOTED(DEFAULT_GC_NAME, "System Boehm (no typed GC)", [GC description])
			gc_msg="System Boehm (without typed GC)"
		fi
		AC_CHECK_LIB(gc, GC_enable, found_gc_enable="yes",,$libdl)
		if test "x$found_gc_enable" = "xyes"; then
			BOEHM_DEFINES="-DHAVE_GC_ENABLE $BOEHM_DEFINES"
		fi

		# check whether we need to explicitly allow
               	# thread registering
               	AC_CHECK_LIB(gc, GC_allow_register_threads, found_allow_register_threads="yes",,$libdl)
               	if test "x$found_allow_register_threads" = "xyes"; then
                        AC_DEFINE(HAVE_GC_ALLOW_REGISTER_THREADS, 1, [GC requires thread registration])
               	fi

		;;

	xincluded)
		use_included_gc=yes
		libgc_dir=libgc

		LIBGC_CPPFLAGS='-I$(top_srcdir)/libgc/include'
		LIBGC_LIBS='$(top_builddir)/libgc/libmonogc.la'
		LIBGC_STATIC_LIBS='$(top_builddir)/libgc/libmonogc-static.la'

		BOEHM_DEFINES="-DHAVE_BOEHM_GC -DHAVE_GC_H -DUSE_INCLUDED_LIBGC -DHAVE_GC_GCJ_MALLOC -DHAVE_GC_ENABLE"

		if test x$target_win32 = xyes; then
			BOEHM_DEFINES="$BOEHM_DEFINES -DGC_NOT_DLL"
			CFLAGS_FOR_LIBGC="$CFLAGS_FOR_LIBGC -DGC_BUILD -DGC_NOT_DLL"
		fi

		gc_msg="bundled Boehm GC with typed GC"
		if test x$enable_parallel_mark = xyes; then
			AC_DEFINE_UNQUOTED(DEFAULT_GC_NAME, "Included Boehm (with typed GC and Parallel Mark)", [GC description])
			gc_msg="$gc_msg and parallel mark"
		else
			AC_DEFINE_UNQUOTED(DEFAULT_GC_NAME, "Included Boehm (with typed GC)", [GC description])
		fi
		;;

	xsgen)
		AC_MSG_WARN("Use --with-sgen instead, --with-gc= controls Boehm configuration")
		;;

	xnone)
		AC_MSG_WARN("Compiling mono without GC.")
		AC_DEFINE_UNQUOTED(DEFAULT_GC_NAME, "none", [GC description])
		AC_DEFINE(HAVE_NULL_GC,1,[No GC support.])
		;;
	*)
		AC_MSG_ERROR([Invalid argument to --with-gc.])
		;;
esac

AC_ARG_WITH(large-heap, [  --with-large-heap=yes,no       Enable support for GC heaps larger than 3GB (defaults to no)], [large_heap=$withval], [large_heap=no])
if test "x$large_heap" = "xyes"; then
   CPPFLAGS="$CPPFLAGS -DLARGE_CONFIG"
fi

AM_CONDITIONAL(INCLUDED_LIBGC, test x$use_included_gc = xyes)
AC_SUBST(LIBGC_CPPFLAGS)
AC_SUBST(LIBGC_LIBS)
AC_SUBST(LIBGC_STATIC_LIBS)
AC_SUBST(libgc_dir)
AC_SUBST(BOEHM_DEFINES)

dnl
dnl End of libgc checks
dnl

dnl *************************************
dnl *** Checks for zero length arrays ***
dnl *************************************
AC_MSG_CHECKING(whether $CC supports zero length arrays)
AC_TRY_COMPILE([
	struct s {
		int  length;
		char data [0];
	};
], [], [
	AC_MSG_RESULT(yes)
	AC_DEFINE_UNQUOTED(MONO_ZERO_LEN_ARRAY, 0, [Length of zero length arrays])
], [
	AC_MSG_RESULT(no)
	AC_DEFINE_UNQUOTED(MONO_ZERO_LEN_ARRAY, 1, [Length of zero length arrays])
])

AC_CHECK_HEADERS(nacl/nacl_dyncode.h)

if test x$target_win32 = xno; then

	dnl hires monotonic clock support
	AC_SEARCH_LIBS(clock_gettime, rt)

	dnl dynamic loader support
	AC_CHECK_FUNC(dlopen, DL_LIB="",
		AC_CHECK_LIB(dl, dlopen, DL_LIB="-ldl", dl_support=no)
	)
	if test x$dl_support = xno; then
		AC_MSG_WARN([No dynamic loading support available])
	else
		LIBS="$LIBS $DL_LIB"
		AC_DEFINE(HAVE_DL_LOADER,1,[dlopen-based dynamic loader available])
		dnl from glib's configure.in
		AC_CACHE_CHECK([for preceeding underscore in symbols],
			mono_cv_uscore,[
			AC_TRY_RUN([#include <dlfcn.h>
			int mono_underscore_test (void) { return 42; }
			int main() {
			  void *f1 = (void*)0, *f2 = (void*)0, *handle;
			  handle = dlopen ((void*)0, 0);
			  if (handle) {
			    f1 = dlsym (handle, "mono_underscore_test");
			    f2 = dlsym (handle, "_mono_underscore_test");
			  } return (!f2 || f1);
			}],
				[mono_cv_uscore=yes],
				[mono_cv_uscore=no],
			[])
		])
		if test "x$mono_cv_uscore" = "xyes"; then
			MONO_DL_NEED_USCORE=1
		else
			MONO_DL_NEED_USCORE=0
		fi
		AC_SUBST(MONO_DL_NEED_USCORE)
		AC_CHECK_FUNC(dlerror)
	fi

	dnl ******************************************************************
	dnl *** Checks for the IKVM JNI interface library                  ***
	dnl ******************************************************************
	AC_ARG_WITH(ikvm-native, [  --with-ikvm-native=yes,no      build the IKVM JNI interface library (defaults to yes)],[with_ikvm_native=$withval],[with_ikvm_native=$ikvm_native])

	ikvm_native_dir=
	if test x$with_ikvm_native = xyes; then
		ikvm_native_dir=ikvm-native
		jdk_headers_found="IKVM Native"
	fi

	AC_SUBST(ikvm_native_dir)

	AC_CHECK_HEADERS(execinfo.h)

	AC_CHECK_HEADERS(sys/auxv.h)

	AC_CHECK_FUNCS(getgrgid_r)
	AC_CHECK_FUNCS(getgrnam_r)
	AC_CHECK_FUNCS(getpwnam_r)
	AC_CHECK_FUNCS(getpwuid_r)
	AC_CHECK_FUNCS(getresuid)
	AC_CHECK_FUNCS(setresuid)
	AC_CHECK_FUNCS(kqueue)
	AC_CHECK_FUNCS(backtrace_symbols)
	AC_CHECK_FUNCS(mkstemp)
	AC_CHECK_FUNCS(mmap)
	AC_CHECK_FUNCS(madvise)
	AC_CHECK_FUNCS(getrusage)
	AC_CHECK_FUNCS(getpriority)
	AC_CHECK_FUNCS(setpriority)
	AC_CHECK_FUNCS(dl_iterate_phdr)
	AC_CHECK_FUNCS(dladdr)
	AC_CHECK_FUNCS(sysconf)

	AC_CHECK_FUNCS(sched_setaffinity)
	AC_CHECK_FUNCS(sched_getcpu)

	dnl ****************************************************************
	dnl *** Check for sched_setaffinity from glibc versions before   ***
	dnl *** 2.3.4. The older versions of the function only take 2    ***
	dnl *** parameters, not 3.                                       ***
	dnl ***                                                          ***
	dnl *** Because the interface change was not made in a minor     ***
	dnl *** version rev, the __GLIBC__ and __GLIBC_MINOR__ macros    ***
	dnl *** won't always indicate the interface sched_affinity has.  ***
	dnl ****************************************************************
	AC_MSG_CHECKING(for sched_setaffinity from glibc < 2.3.4)
	AC_TRY_COMPILE([#include <sched.h>], [
            int mask = 1; 
            sched_setaffinity(0, &mask);
			return 0;
	], [
		# Yes, we have it...
		AC_MSG_RESULT(yes)
		AC_DEFINE(GLIBC_BEFORE_2_3_4_SCHED_SETAFFINITY, 1, [Have GLIBC_BEFORE_2_3_4_SCHED_SETAFFINITY])
	], [
		# We have the new, three-parameter version
		AC_MSG_RESULT(no)
	])


	dnl ******************************************************************
	dnl *** Check for large file support                               ***
	dnl *** (If we were using autoconf 2.50 we'd use AC_SYS_LARGEFILE) ***
	dnl ******************************************************************
	
	# Check that off_t can represent 2**63 - 1 correctly, working around
	# potential compiler bugs.  Defines LARGE_FILE_SUPPORT, adds $1 to
	# CPPFLAGS and sets $large_offt to yes if the test succeeds
	large_offt=no
	AC_DEFUN([LARGE_FILES], [
		large_CPPFLAGS=$CPPFLAGS
		CPPFLAGS="$CPPFLAGS $1"
		AC_TRY_COMPILE([
			#include <sys/types.h>
			#include <limits.h>
		], [
			/* Lifted this compile time assert method from: http://www.jaggersoft.com/pubs/CVu11_3.html */
			#define COMPILE_TIME_ASSERT(pred) \
				switch(0){case 0:case pred:;}
			COMPILE_TIME_ASSERT(sizeof(off_t) * CHAR_BIT == 64);
		], [
			AC_MSG_RESULT(ok)
			AC_DEFINE(HAVE_LARGE_FILE_SUPPORT, 1, [Have large file support])
			large_CPPFLAGS="$large_CPPFLAGS $1"
			large_offt=yes
		], [
			AC_MSG_RESULT(no)
		])
		CPPFLAGS=$large_CPPFLAGS
	])

	AC_MSG_CHECKING(if off_t is 64 bits wide)
	LARGE_FILES("")
	if test $large_offt = no; then
		AC_MSG_CHECKING(if _FILE_OFFSET_BITS=64 gives 64 bit off_t)
		LARGE_FILES("-D_FILE_OFFSET_BITS=64")
	fi
	if test $large_offt = no; then
		AC_MSG_WARN([No 64 bit file size support available])
	fi
	
	dnl *****************************
	dnl *** Checks for libsocket  ***
	dnl *****************************
	AC_CHECK_LIB(socket, socket, LIBS="$LIBS -lsocket")

	case "$host" in
		*-*-*freebsd*)
			dnl *****************************
			dnl *** Checks for libinotify ***
			dnl *****************************
			AC_CHECK_LIB(inotify, inotify_init, LIBS="$LIBS -linotify")
	esac

	dnl *******************************
	dnl *** Checks for MSG_NOSIGNAL ***
	dnl *******************************
	AC_MSG_CHECKING(for MSG_NOSIGNAL)
	AC_TRY_COMPILE([#include <sys/socket.h>], [
		int f = MSG_NOSIGNAL;
	], [
		# Yes, we have it...
		AC_MSG_RESULT(yes)
		AC_DEFINE(HAVE_MSG_NOSIGNAL, 1, [Have MSG_NOSIGNAL])
	], [
		# We'll have to use signals
		AC_MSG_RESULT(no)
	])

	dnl *****************************
	dnl *** Checks for IPPROTO_IP ***
	dnl *****************************
	AC_MSG_CHECKING(for IPPROTO_IP)
	AC_TRY_COMPILE([#include <netinet/in.h>], [
		int level = IPPROTO_IP;
	], [
		# Yes, we have it...
		AC_MSG_RESULT(yes)
		AC_DEFINE(HAVE_IPPROTO_IP, 1, [Have IPPROTO_IP])
	], [
		# We'll have to use getprotobyname
		AC_MSG_RESULT(no)
	])

	dnl *******************************
	dnl *** Checks for IPPROTO_IPV6 ***
	dnl *******************************
	AC_MSG_CHECKING(for IPPROTO_IPV6)
	AC_TRY_COMPILE([#include <netinet/in.h>], [
		int level = IPPROTO_IPV6;
	], [
		# Yes, we have it...
		AC_MSG_RESULT(yes)
		AC_DEFINE(HAVE_IPPROTO_IPV6, 1, [Have IPPROTO_IPV6])
	], [
		# We'll have to use getprotobyname
		AC_MSG_RESULT(no)
	])

	dnl ******************************
	dnl *** Checks for IPPROTO_TCP ***
	dnl ******************************
	AC_MSG_CHECKING(for IPPROTO_TCP)
	AC_TRY_COMPILE([#include <netinet/in.h>], [
		int level = IPPROTO_TCP;
	], [
		# Yes, we have it...
		AC_MSG_RESULT(yes)
		AC_DEFINE(HAVE_IPPROTO_TCP, 1, [Have IPPROTO_TCP])
	], [
		# We'll have to use getprotobyname
		AC_MSG_RESULT(no)
	])

	dnl *****************************
	dnl *** Checks for SOL_IP     ***
	dnl *****************************
	AC_MSG_CHECKING(for SOL_IP)
	AC_TRY_COMPILE([#include <netdb.h>], [
		int level = SOL_IP;
	], [
		# Yes, we have it...
		AC_MSG_RESULT(yes)
		AC_DEFINE(HAVE_SOL_IP, 1, [Have SOL_IP])
	], [
		# We'll have to use getprotobyname
		AC_MSG_RESULT(no)
	])

	dnl *****************************
	dnl *** Checks for SOL_IPV6     ***
	dnl *****************************
	AC_MSG_CHECKING(for SOL_IPV6)
	AC_TRY_COMPILE([#include <netdb.h>], [
		int level = SOL_IPV6;
	], [
		# Yes, we have it...
		AC_MSG_RESULT(yes)
		AC_DEFINE(HAVE_SOL_IPV6, 1, [Have SOL_IPV6])
	], [
		# We'll have to use getprotobyname
		AC_MSG_RESULT(no)
	])

	dnl *****************************
	dnl *** Checks for SOL_TCP    ***
	dnl *****************************
	AC_MSG_CHECKING(for SOL_TCP)
	AC_TRY_COMPILE([#include <netdb.h>], [
		int level = SOL_TCP;
	], [
		# Yes, we have it...
		AC_MSG_RESULT(yes)
		AC_DEFINE(HAVE_SOL_TCP, 1, [Have SOL_TCP])
	], [
		# We'll have to use getprotobyname
		AC_MSG_RESULT(no)
	])

	dnl *****************************
	dnl *** Checks for IP_PKTINFO ***
	dnl *****************************
	AC_MSG_CHECKING(for IP_PKTINFO)
	AC_TRY_COMPILE([#include <linux/in.h>], [
		int level = IP_PKTINFO;
	], [
		# Yes, we have it...
		AC_MSG_RESULT(yes)
		AC_DEFINE(HAVE_IP_PKTINFO, 1, [Have IP_PKTINFO])
	], [
		AC_MSG_RESULT(no)
	])

	dnl *****************************
	dnl *** Checks for IPV6_PKTINFO ***
	dnl *****************************
	AC_MSG_CHECKING(for IPV6_PKTINFO)
	AC_TRY_COMPILE([#include <netdb.h>], [
		int level = IPV6_PKTINFO;
	], [
		# Yes, we have it...
		AC_MSG_RESULT(yes)
		AC_DEFINE(HAVE_IPV6_PKTINFO, 1, [Have IPV6_PKTINFO])
	], [
		AC_MSG_RESULT(no)
	])

	dnl **********************************
	dnl *** Checks for IP_DONTFRAG     ***
	dnl **********************************
	AC_MSG_CHECKING(for IP_DONTFRAG)
	AC_TRY_COMPILE([#include <netinet/in.h>], [
		int level = IP_DONTFRAG;
	], [
		# Yes, we have it...
		AC_MSG_RESULT(yes)
		AC_DEFINE(HAVE_IP_DONTFRAG, 1, [Have IP_DONTFRAG])
	], [
		AC_MSG_RESULT(no)
	])

	dnl **********************************
	dnl *** Checks for IP_DONTFRAGMENT ***
	dnl **********************************
	AC_MSG_CHECKING(for IP_DONTFRAGMENT)
	AC_TRY_COMPILE([#include <Ws2ipdef.h>], [
		int level = IP_DONTFRAGMENT;
	], [
		# Yes, we have it...
		AC_MSG_RESULT(yes)
		AC_DEFINE(HAVE_IP_DONTFRAGMENT, 1, [Have IP_DONTFRAGMENT])
	], [
		AC_MSG_RESULT(no)
	])

	dnl **********************************
	dnl *** Checks for IP_MTU_DISCOVER ***
	dnl **********************************
	AC_MSG_CHECKING(for IP_MTU_DISCOVER)
	AC_TRY_COMPILE([#include <linux/in.h>], [
		int level = IP_MTU_DISCOVER;
	], [
		# Yes, we have it...
		AC_MSG_RESULT(yes)
		AC_DEFINE(HAVE_IP_MTU_DISCOVER, 1, [Have IP_MTU_DISCOVER])
	], [
		AC_MSG_RESULT(no)
	])

	dnl **********************************
	dnl *** Checks for  IP_PMTUDISC_DO ***
	dnl **********************************
	AC_MSG_CHECKING(for IP_PMTUDISC_DO)
	AC_TRY_COMPILE([#include <linux/in.h>], [
		int level = IP_PMTUDISC_DO;
	], [
		# Yes, we have it...
		AC_MSG_RESULT(yes)
		AC_DEFINE(HAVE_IP_PMTUDISC_DO, 1, [Have IP_PMTUDISC_DO])
	], [
		AC_MSG_RESULT(no)
	])

 	dnl *********************************
	dnl *** Check for struct ip_mreqn ***
	dnl *********************************
	AC_MSG_CHECKING(for struct ip_mreqn)
	AC_TRY_COMPILE([#include <netinet/in.h>], [
		struct ip_mreqn mreq;
		mreq.imr_address.s_addr = 0;
	], [
		# Yes, we have it...
		AC_MSG_RESULT(yes)
		AC_DEFINE(HAVE_STRUCT_IP_MREQN, 1, [Have struct ip_mreqn])
	], [
		# We'll just have to try and use struct ip_mreq
		AC_MSG_RESULT(no)
		AC_MSG_CHECKING(for struct ip_mreq)
		AC_TRY_COMPILE([#include <netinet/in.h>], [
			struct ip_mreq mreq;
			mreq.imr_interface.s_addr = 0;
		], [
			# Yes, we have it...
			AC_MSG_RESULT(yes)
			AC_DEFINE(HAVE_STRUCT_IP_MREQ, 1, [Have struct ip_mreq])
		], [
			# No multicast support
			AC_MSG_RESULT(no)
		])
	])
	
	dnl **********************************
	dnl *** Check for gethostbyname2_r ***
	dnl **********************************
	AC_MSG_CHECKING(for gethostbyname2_r)
		AC_TRY_LINK([#include <netdb.h>], [
		gethostbyname2_r(NULL,0,NULL,NULL,0,NULL,NULL);
	], [
		# Yes, we have it...
		AC_MSG_RESULT(yes)
		AC_DEFINE(HAVE_GETHOSTBYNAME2_R, 1, [Have gethostbyname2_r])
	], [
		AC_MSG_RESULT(no)
	])

	dnl *****************************
	dnl *** Checks for libnsl     ***
	dnl *****************************
	AC_CHECK_FUNC(gethostbyaddr, , AC_CHECK_LIB(nsl, gethostbyaddr, LIBS="$LIBS -lnsl"))

	AC_CHECK_FUNCS(inet_pton inet_aton)

	dnl ***********************************************
	dnl *** Checks for size of sockaddr_un.sun_path ***
	dnl ***********************************************
	# AC_CHECK_SIZEOF can't cope with struct members :-(
	AC_MSG_CHECKING(size of sockaddr_un.sun_path)
	AC_CACHE_VAL(mono_cv_sizeof_sunpath,
		[AC_TRY_RUN([
			#include <sys/types.h>
			#include <stdio.h>
			#include <sys/un.h>

			int main(void) {
				struct sockaddr_un sock_un;
				FILE *f=fopen("conftestval", "w");
				if(!f) exit(1);
				fprintf(f, "%d\n", sizeof(sock_un.sun_path));
				exit(0);
			}
		], mono_cv_sizeof_sunpath=`cat conftestval`,
		   mono_cv_sizeof_sunpath=0,
		   mono_cv_sizeof_sunpath=0)])dnl
	AC_MSG_RESULT($mono_cv_sizeof_sunpath)
	AC_DEFINE_UNQUOTED(MONO_SIZEOF_SUNPATH, $mono_cv_sizeof_sunpath, [Sizeof sock_un.sun_path])

	dnl *****************************
	dnl *** Checks for libxnet    ***
	dnl *****************************
	case "${host}" in
		*solaris* )
			AC_MSG_CHECKING(for Solaris XPG4 support)
			if test -f /usr/lib/libxnet.so; then
				CPPFLAGS="$CPPFLAGS -D_XOPEN_SOURCE=500"
	    			CPPFLAGS="$CPPFLAGS -D__EXTENSIONS__"
				CPPFLAGS="$CPPFLAGS -D_XOPEN_SOURCE_EXTENDED=1"
           			LIBS="$LIBS -lxnet"
  	    			AC_MSG_RESULT(yes)
			else
  	    			AC_MSG_RESULT(no)
			fi

			if test "$GCC" = "yes"; then
		    		CFLAGS="$CFLAGS -Wno-char-subscripts"
			fi
    		;;
	esac

	dnl *****************************
	dnl *** Checks for libpthread ***
	dnl *****************************
# on FreeBSD -STABLE, the pthreads functions all reside in libc_r
# and libpthread does not exist
#
	case "${host}" in
		*-*-*freebsd*)
			AC_CHECK_LIB(pthread, main, LIBS="$LIBS -pthread")
		;;
		*-*-*openbsd*)
			AC_CHECK_LIB(pthread, main, LIBS="$LIBS -pthread")
		;;
		*)
			AC_CHECK_LIB(pthread, main, LIBS="$LIBS -lpthread")
		;;
	esac
	AC_CHECK_HEADERS(pthread.h)
	AC_CHECK_HEADERS(pthread_np.h)
	AC_CHECK_FUNCS(pthread_mutex_timedlock)
	AC_CHECK_FUNCS(pthread_getattr_np pthread_attr_get_np)
	AC_CHECK_FUNCS(pthread_kill)
	AC_MSG_CHECKING(for PTHREAD_MUTEX_RECURSIVE)
	AC_TRY_COMPILE([ #include <pthread.h>], [
		pthread_mutexattr_t attr;
		pthread_mutexattr_settype(&attr, PTHREAD_MUTEX_RECURSIVE);
	], [
		AC_MSG_RESULT(ok)
	], [
		AC_MSG_RESULT(no)
		AC_ERROR(Posix system lacks support for recursive mutexes)
	])
	AC_CHECK_FUNCS(pthread_attr_setstacksize)
	AC_CHECK_FUNCS(pthread_attr_getstack pthread_attr_getstacksize)
	AC_CHECK_FUNCS(pthread_get_stacksize_np pthread_get_stackaddr_np)

	dnl ***********************************
	dnl *** Checks for signals
	dnl ***********************************
	AC_CHECK_HEADERS(signal.h)
	AC_CHECK_FUNCS(sigaction)

	dnl ***********************************
	dnl *** Checks for working __thread ***
	dnl ***********************************
	AC_MSG_CHECKING(for working __thread)
	if test "x$with_tls" != "x__thread"; then
		AC_MSG_RESULT(disabled)
	elif test "x$cross_compiling" = "xyes"; then
		AC_MSG_RESULT(cross compiling, assuming yes)
	else
		AC_TRY_RUN([
			#if defined(__APPLE__) && defined(__clang__)
			#error "__thread does not currently work with clang on Mac OS X"
			#endif
			
			#include <pthread.h>
			__thread int i;
			static int res1, res2;

			void thread_main (void *arg)
			{
				i = arg;
				sleep (1);
				if (arg == 1)
					res1 = (i == arg);
				else
					res2 = (i == arg);
			}

			int main () {
				pthread_t t1, t2;

				i = 5;

				pthread_create (&t1, NULL, thread_main, 1);
				pthread_create (&t2, NULL, thread_main, 2);

				pthread_join (t1, NULL);
				pthread_join (t2, NULL);

				return !(res1 + res2 == 2);
			}
		], [
				AC_MSG_RESULT(yes)
		], [
				AC_MSG_RESULT(no)
				with_tls=pthread
		], [
				AC_MSG_RESULT(cross compiling. test skipped)
		])
	fi

	dnl **************************************
	dnl *** Checks for working sigaltstack ***
	dnl **************************************
	AC_MSG_CHECKING(for working sigaltstack)
	if test "x$with_sigaltstack" != "xyes"; then
		AC_MSG_RESULT(disabled)
	elif test "x$cross_compiling" = "xyes"; then
		AC_MSG_RESULT(cross compiling, assuming yes)
	else
		AC_TRY_RUN([
			#include <stdio.h>
			#include <stdlib.h>
			#include <unistd.h>
			#include <signal.h>
			#include <pthread.h>
			#include <sys/wait.h>
			#if defined(__FreeBSD__) || defined(__NetBSD__)
			#define SA_STACK SA_ONSTACK
			#endif
			static void
			sigsegv_signal_handler (int _dummy, siginfo_t *info, void *context)
			{
				exit (0);
			}

			volatile char*__ptr = NULL;
			static void *
			loop (void *ignored)
			{
				*__ptr = 0;
				return NULL;
			}

			static void
			child ()
			{
				struct sigaction sa;
			#ifdef __APPLE__
				stack_t sas;
			#else
				struct sigaltstack sas;
			#endif
				pthread_t id;
				pthread_attr_t attr;

				sa.sa_sigaction = sigsegv_signal_handler;
				sigemptyset (&sa.sa_mask);
				sa.sa_flags = SA_SIGINFO | SA_ONSTACK;
				if (sigaction (SIGSEGV, &sa, NULL) == -1) {
					perror ("sigaction");
					return;
				}

				/* x86 darwin deliver segfaults using SIGBUS */
				if (sigaction (SIGBUS, &sa, NULL) == -1) {
					perror ("sigaction");
					return;
				}
				sas.ss_sp = malloc (SIGSTKSZ);
				sas.ss_size = SIGSTKSZ;
				sas.ss_flags = 0;
				if (sigaltstack (&sas, NULL) == -1) {
					perror ("sigaltstack");
					return;
				}

				pthread_attr_init (&attr);
				if (pthread_create(&id, &attr, loop, &attr) != 0) {
					printf ("pthread_create\n");
					return;
				}

				sleep (100);
			}

			int
			main ()
			{
				pid_t son;
				int status;
				int i;

				son = fork ();
				if (son == -1) {
					return 1;
				}

				if (son == 0) {
					child ();
					return 0;
				}

				for (i = 0; i < 300; ++i) {
					waitpid (son, &status, WNOHANG);
					if (WIFEXITED (status) && WEXITSTATUS (status) == 0)
						return 0;
					usleep (10000);
				}

				kill (son, SIGKILL);
				return 1;
			}

		], [
				AC_MSG_RESULT(yes)
				AC_DEFINE(HAVE_WORKING_SIGALTSTACK, 1, [Have a working sigaltstack])
		], [
				with_sigaltstack=no
				AC_MSG_RESULT(no)
		])
	fi

	dnl ********************************
	dnl *** Checks for semaphore lib ***
	dnl ********************************
	# 'Real Time' functions on Solaris
	# posix4 on Solaris 2.6
	# pthread (first!) on Linux
	AC_SEARCH_LIBS(sem_init, pthread rt posix4) 

	AC_SEARCH_LIBS(shm_open, pthread rt posix4) 
	AC_CHECK_FUNCS(shm_open)

	dnl ********************************
	dnl *** Checks for timezone stuff **
	dnl ********************************
	AC_CACHE_CHECK(for tm_gmtoff in struct tm, ac_cv_struct_tm_gmtoff,
		AC_TRY_COMPILE([
			#include <time.h>
			], [
			struct tm tm;
			tm.tm_gmtoff = 1;
			], ac_cv_struct_tm_gmtoff=yes, ac_cv_struct_tm_gmtoff=no))
	if test $ac_cv_struct_tm_gmtoff = yes; then
		AC_DEFINE(HAVE_TM_GMTOFF, 1, [Have tm_gmtoff])
	else
		AC_CACHE_CHECK(for timezone variable, ac_cv_var_timezone,
			AC_TRY_COMPILE([
				#include <time.h>
			], [
				timezone = 1;
			], ac_cv_var_timezone=yes, ac_cv_var_timezone=no))
		if test $ac_cv_var_timezone = yes; then
			AC_DEFINE(HAVE_TIMEZONE, 1, [Have timezone variable])
		else
			AC_ERROR(unable to find a way to determine timezone)
		fi
	fi

	dnl *********************************
	dnl *** Checks for math functions ***
	dnl *********************************
	AC_SEARCH_LIBS(sqrtf, m)
	if test "x$has_broken_apple_cpp" != "xyes"; then
	        AC_CHECK_FUNCS(finite, , AC_MSG_CHECKING(for finite in math.h)
	                AC_TRY_LINK([#include <math.h>], 
	                [ finite(0.0); ], 
	                AC_DEFINE(HAVE_FINITE, 1, [Have finite in -lm]) AC_MSG_RESULT(yes),
	                AC_MSG_RESULT(no)))
	fi
        AC_CHECK_FUNCS(isfinite, , AC_MSG_CHECKING(for isfinite in math.h)
                AC_TRY_LINK([#include <math.h>], 
                [ isfinite(0.0); ], 
                AC_DEFINE(HAVE_ISFINITE, 1, [Have isfinite]) AC_MSG_RESULT(yes),
                AC_MSG_RESULT(no)))

	dnl ****************************************************************
	dnl *** Checks for working poll() (macosx defines it but doesn't ***
	dnl *** have it in the library (duh))                            ***
	dnl ****************************************************************
	AC_CHECK_FUNCS(poll)

	dnl *************************
	dnl *** Check for signbit ***
	dnl *************************
	AC_MSG_CHECKING(for signbit)
	AC_TRY_LINK([#include <math.h>], [
		int s = signbit(1.0);
	], [
		AC_MSG_RESULT(yes)
		AC_DEFINE(HAVE_SIGNBIT, 1, [Have signbit])
	], [
		AC_MSG_RESULT(no)
	]) 

	dnl **********************************
	dnl *** epoll			   ***
	dnl **********************************
	if test "x$ac_cv_header_nacl_nacl_dyncode_h" = "xno"; then
		AC_CHECK_HEADERS(sys/epoll.h)
		haveepoll=no
		AC_CHECK_FUNCS(epoll_ctl, [haveepoll=yes], )
		if test "x$haveepoll" = "xyes" -a "x$ac_cv_header_sys_epoll_h" = "xyes"; then
			AC_DEFINE(HAVE_EPOLL, 1, [epoll supported])
		fi
	fi

	havekqueue=no
        AC_CHECK_FUNCS(kqueue, , AC_MSG_CHECKING(for kqueue in sys/event.h)
                AC_TRY_LINK([#include <sys/event.h>], 
                [ kqueue(); ],[havekqueue=yes],[]))

	dnl **************************************
	dnl * Darwin has a race that prevents us from using reliably:
	dnl * http://lists.apple.com/archives/darwin-dev/2011/Jun/msg00016.html
	dnl * Since kqueue is mostly used for scaling large web servers, 
	dnl * and very few folks run Mono on large web servers on OSX, falling
	dnl * back 
	dnl **************************************
	if test x$havekqueue = xyes; then
		if x$platform_darwin = xno; then
			AC_DEFINE(USE_KQUEUE_FOR_THREADPOOL, 1, [Use kqueue for the threadpool])
		fi
	fi

	dnl ******************************
	dnl *** Checks for SIOCGIFCONF ***
	dnl ******************************
	AC_CHECK_HEADERS(sys/ioctl.h)
	AC_CHECK_HEADERS(net/if.h, [], [],
	   [
	   #ifdef HAVE_SYS_TYPES_H
	   # include <sys/types.h>
	   #endif
	   #ifdef HAVE_SYS_SOCKET_H
	   # include <sys/socket.h>
	   #endif
	   ])
	AC_MSG_CHECKING(for ifreq)
	AC_TRY_COMPILE([
		#include <stdio.h>
		#include <sys/ioctl.h>
		#include <net/if.h>
		], [
		struct ifconf ifc;
		struct ifreq *ifr;
		void *x;
		ifc.ifc_len = 0;
		ifc.ifc_buf = NULL;
		x = (void *) &ifr->ifr_addr;
		],[
			AC_MSG_RESULT(yes)
			AC_DEFINE(HAVE_SIOCGIFCONF, 1, [Can get interface list])
		], [
			AC_MSG_RESULT(no)
		])
	dnl **********************************
	dnl ***     Checks for sin_len     ***
	dnl **********************************
	AC_MSG_CHECKING(for sockaddr_in.sin_len)
	AC_TRY_COMPILE([
		#include <netinet/in.h>
		], [
		struct sockaddr_in saddr;
		saddr.sin_len = sizeof (saddr);
		],[
			AC_MSG_RESULT(yes)
			AC_DEFINE(HAVE_SOCKADDR_IN_SIN_LEN, 1, [sockaddr_in has sin_len])
		], [
			AC_MSG_RESULT(no)
		])	
	dnl **********************************
	dnl ***    Checks for sin6_len     ***
	dnl **********************************
	AC_MSG_CHECKING(for sockaddr_in6.sin6_len)
	AC_TRY_COMPILE([
		#include <netinet/in.h>
		], [
		struct sockaddr_in6 saddr6;
		saddr6.sin6_len = sizeof (saddr6);
		],[
			AC_MSG_RESULT(yes)
			AC_DEFINE(HAVE_SOCKADDR_IN6_SIN_LEN, 1, [sockaddr_in6 has sin6_len])
		], [
			AC_MSG_RESULT(no)
		])
	dnl **********************************
	dnl *** Check for getifaddrs       ***
	dnl **********************************
	AC_MSG_CHECKING(for getifaddrs)
		AC_TRY_LINK([
		#include <stdio.h>
		#include <sys/types.h>
		#include <sys/socket.h>
		#include <ifaddrs.h>
	], [
		getifaddrs(NULL);
	], [
		# Yes, we have it...
		AC_MSG_RESULT(yes)
		AC_DEFINE(HAVE_GETIFADDRS, 1, [Have getifaddrs])
	], [
		AC_MSG_RESULT(no)
	])
	dnl **********************************
	dnl *** Check for if_nametoindex   ***
	dnl **********************************
	AC_MSG_CHECKING(for if_nametoindex)
		AC_TRY_LINK([
		#include <stdio.h>
		#include <sys/types.h>
		#include <sys/socket.h>
		#include <net/if.h>
	], [
		if_nametoindex(NULL);
	], [
		# Yes, we have it...
		AC_MSG_RESULT(yes)
		AC_DEFINE(HAVE_IF_NAMETOINDEX, 1, [Have if_nametoindex])
	], [
		AC_MSG_RESULT(no)
	])
			
	dnl **********************************
	dnl *** Checks for MonoPosixHelper ***
	dnl **********************************
	AC_CHECK_HEADERS(checklist.h)
	AC_CHECK_HEADERS(pathconf.h)
	AC_CHECK_HEADERS(fstab.h)
	AC_CHECK_HEADERS(attr/xattr.h)
	AC_CHECK_HEADERS(sys/extattr.h)
	AC_CHECK_HEADERS(sys/sendfile.h)
	AC_CHECK_HEADERS(sys/statvfs.h)
	AC_CHECK_HEADERS(sys/statfs.h)
	AC_CHECK_HEADERS(sys/vfstab.h)
	AC_CHECK_HEADERS(sys/xattr.h)
	AC_CHECK_HEADERS(sys/mman.h)
	AC_CHECK_HEADERS(sys/param.h)
	AC_CHECK_HEADERS(sys/mount.h, [], [],
		[
		#ifdef HAVE_SYS_PARAM_H
		# include <sys/param.h>
		#endif
		])
	AC_CHECK_HEADERS(sys/mount.h)
	AC_CHECK_FUNCS(confstr)
	AC_CHECK_FUNCS(seekdir telldir)
	AC_CHECK_FUNCS(getdomainname)
	AC_CHECK_FUNCS(setdomainname)
	AC_CHECK_FUNCS(endgrent getgrent fgetgrent setgrent)
	AC_CHECK_FUNCS(setgroups)
	AC_CHECK_FUNCS(endpwent getpwent fgetpwent setpwent)
	AC_CHECK_FUNCS(getfsstat)
	AC_CHECK_FUNCS(lutimes futimes)
	AC_CHECK_FUNCS(mremap)
	AC_CHECK_FUNCS(remap_file_pages)
	AC_CHECK_FUNCS(posix_fadvise)
	AC_CHECK_FUNCS(posix_fallocate)
	AC_CHECK_FUNCS(posix_madvise)
	AC_CHECK_FUNCS(vsnprintf)
	AC_CHECK_FUNCS(sendfile)
	AC_CHECK_FUNCS(gethostid sethostid)
	AC_CHECK_FUNCS(sethostname)
	AC_CHECK_FUNCS(statfs)
	AC_CHECK_FUNCS(fstatfs)
	AC_CHECK_FUNCS(statvfs)
	AC_CHECK_FUNCS(fstatvfs)
	AC_CHECK_FUNCS(stime)
	AC_CHECK_FUNCS(strerror_r)
	AC_CHECK_FUNCS(ttyname_r)
	AC_CHECK_FUNCS(psignal)
	AC_CHECK_FUNCS(getlogin_r)
	AC_CHECK_FUNCS(lockf)
	AC_CHECK_FUNCS(swab)
	AC_CHECK_FUNCS(setusershell endusershell)
	AC_CHECK_FUNCS(futimens utimensat)
	AC_CHECK_FUNCS(fstatat mknodat readlinkat)
	AC_CHECK_FUNCS(readv writev preadv pwritev)
	AC_CHECK_SIZEOF(size_t)
	AC_CHECK_TYPES([blksize_t], [AC_DEFINE(HAVE_BLKSIZE_T)], , 
		[#include <sys/types.h>
		 #include <sys/stat.h>
		 #include <unistd.h>])
	AC_CHECK_TYPES([blkcnt_t], [AC_DEFINE(HAVE_BLKCNT_T)], ,
		[#include <sys/types.h>
		 #include <sys/stat.h>
		 #include <unistd.h>])
	AC_CHECK_TYPES([suseconds_t], [AC_DEFINE(HAVE_SUSECONDS_T)], ,
		[#include <sys/time.h>])
	AC_CHECK_TYPES([struct flock], [AC_DEFINE(HAVE_STRUCT_FLOCK)], ,
		[#include <unistd.h>
		 #include <fcntl.h>])
	AC_CHECK_TYPES([struct iovec], [AC_DEFINE(HAVE_STRUCT_IOVEC)], ,
		[#include <sys/uio.h>])
	AC_CHECK_TYPES([struct pollfd], [AC_DEFINE(HAVE_STRUCT_POLLFD)], ,
		[#include <sys/poll.h>])
	AC_CHECK_TYPES([struct stat], [AC_DEFINE(HAVE_STRUCT_STAT)], ,
		[#include <sys/types.h>
		 #include <sys/stat.h>
		 #include <unistd.h>])
	AC_CHECK_TYPES([struct timespec], [AC_DEFINE(HAVE_STRUCT_TIMESPEC)], ,
		[#include <time.h>])
	AC_CHECK_TYPES([struct timeval], [AC_DEFINE(HAVE_STRUCT_TIMEVAL)], ,
		[#include <sys/time.h>
		 #include <sys/types.h>
		 #include <utime.h>])
	AC_CHECK_TYPES([struct timezone], [AC_DEFINE(HAVE_STRUCT_TIMEZONE)], ,
		[#include <sys/time.h>])
	AC_CHECK_TYPES([struct utimbuf], [AC_DEFINE(HAVE_STRUCT_UTIMBUF)], ,
		[#include <sys/types.h>
		 #include <utime.h>])
	AC_CHECK_MEMBERS(
		[struct dirent.d_off, struct dirent.d_reclen, struct dirent.d_type],,, 
		[#include <sys/types.h>
		 #include <dirent.h>])
	AC_CHECK_MEMBERS(
		[struct passwd.pw_gecos],,, 
		[#include <sys/types.h>
		 #include <pwd.h>])
	AC_CHECK_MEMBERS(
		[struct statfs.f_flags],,, 
		[#include <sys/types.h>
		 #include <sys/vfs.h>])
	AC_CHECK_MEMBERS(
		[struct stat.st_atim, struct stat.st_mtim, struct stat.st_ctim],,, 
		[#include <sys/types.h>
		 #include <sys/stat.h>
		 #include <unistd.h>])

	dnl Favour xattr through glibc, but use libattr if we have to
	AC_CHECK_FUNC(lsetxattr, ,
		AC_CHECK_LIB(attr, lsetxattr, XATTR_LIB="-lattr",)
	)
	AC_SUBST(XATTR_LIB)

	dnl kinfo_proc.kp_proc works on darwin but fails on other simil-bsds
	AC_CHECK_MEMBERS(
		[struct kinfo_proc.kp_proc],,, 
		[#include <sys/types.h>
		 #include <sys/param.h>
		 #include <sys/sysctl.h>
		 #include <sys/proc.h>
		 ])

	dnl *********************************
	dnl *** Checks for Windows compilation ***
	dnl *********************************
	AC_CHECK_HEADERS(sys/time.h)
	AC_CHECK_HEADERS(sys/param.h)
	AC_CHECK_HEADERS(dirent.h)

	dnl ******************************************
	dnl *** Checks for OSX and iOS compilation ***
	dnl ******************************************
	AC_CHECK_HEADERS(CommonCrypto/CommonDigest.h)

	dnl *********************************
	dnl *** Check for Console 2.0 I/O ***
	dnl *********************************
	AC_CHECK_HEADERS([curses.h])
	AC_CHECK_HEADERS([term.h], [], [],
	[#if HAVE_CURSES_H
	 #include <curses.h>
	 #endif
	])
	AC_CHECK_HEADERS([termios.h])

	dnl * This is provided in io-layer, but on windows it's only available
	dnl * on xp+
	AC_DEFINE(HAVE_GETPROCESSID, 1, [Define if GetProcessId is available])
else
	dnl *********************************
	dnl *** Checks for Windows compilation ***
	dnl *********************************
	AC_CHECK_HEADERS(winternl.h)

	jdk_headers_found=no
	AC_CHECK_LIB(ws2_32, main, LIBS="$LIBS -lws2_32", AC_ERROR(bad mingw install?))
	AC_CHECK_LIB(psapi, main, LIBS="$LIBS -lpsapi", AC_ERROR(bad mingw install?))
	AC_CHECK_LIB(ole32, main, LIBS="$LIBS -lole32", AC_ERROR(bad mingw install?))
	AC_CHECK_LIB(winmm, main, LIBS="$LIBS -lwinmm", AC_ERROR(bad mingw install?))
	AC_CHECK_LIB(oleaut32, main, LIBS="$LIBS -loleaut32", AC_ERROR(bad mingw install?))
	AC_CHECK_LIB(advapi32, main, LIBS="$LIBS -ladvapi32", AC_ERROR(bad mingw install?))
	AC_CHECK_LIB(version, main, LIBS="$LIBS -lversion", AC_ERROR(bad mingw install?))

	dnl *********************************
	dnl *** Check for struct ip_mreqn ***
	dnl *********************************
	AC_MSG_CHECKING(for struct ip_mreqn)
	AC_TRY_COMPILE([#include <ws2tcpip.h>], [
		struct ip_mreqn mreq;
		mreq.imr_address.s_addr = 0;
	], [
		# Yes, we have it...
		AC_MSG_RESULT(yes)
		AC_DEFINE(HAVE_STRUCT_IP_MREQN)
	], [
		# We'll just have to try and use struct ip_mreq
		AC_MSG_RESULT(no)
		AC_MSG_CHECKING(for struct ip_mreq)
		AC_TRY_COMPILE([#include <ws2tcpip.h>], [
			struct ip_mreq mreq;
			mreq.imr_interface.s_addr = 0;
		], [
			# Yes, we have it...
			AC_MSG_RESULT(yes)
			AC_DEFINE(HAVE_STRUCT_IP_MREQ)
		], [
			# No multicast support
			AC_MSG_RESULT(no)
		])
	])
	AC_CHECK_FUNCS(GetProcessId)
	AC_CHECK_DECLS(InterlockedExchange64, [], [], [[#include <windows.h>]])
	AC_CHECK_DECLS(InterlockedCompareExchange64, [], [], [[#include <windows.h>]])
	AC_CHECK_DECLS(InterlockedIncrement64, [], [], [[#include <windows.h>]])
	AC_CHECK_DECLS(InterlockedAdd, [], [], [[#include <windows.h>]])
	AC_CHECK_DECLS(InterlockedAdd64, [], [], [[#include <windows.h>]])
fi

dnl socklen_t check
AC_MSG_CHECKING(for socklen_t)
AC_TRY_COMPILE([
#include <sys/types.h>
#include <sys/socket.h>
],[
  socklen_t foo;
],[
ac_cv_c_socklen_t=yes
	AC_DEFINE(HAVE_SOCKLEN_T, 1, [Have socklen_t])
	AC_MSG_RESULT(yes)
],[
	AC_MSG_RESULT(no)
])

AC_MSG_CHECKING(for array element initializer support)
AC_TRY_COMPILE([#include <sys/socket.h>], [
	const int array[] = {[1] = 2,};
], [
	# Yes, we have it...
	AC_MSG_RESULT(yes)
	AC_DEFINE(HAVE_ARRAY_ELEM_INIT,1,[Supports C99 array initialization])
], [
	# We'll have to use signals
	AC_MSG_RESULT(no)
])

AC_CHECK_FUNCS(trunc, , AC_MSG_CHECKING(for trunc in math.h)
	# Simply calling trunc (0.0) is no good since gcc will optimize the call away
	AC_TRY_LINK([#include <math.h>], 
	[ static void *p = &trunc; ],
	[
		AC_DEFINE(HAVE_TRUNC) 
		AC_MSG_RESULT(yes)
		ac_cv_trunc=yes
	],
	AC_MSG_RESULT(no)))

if test "x$ac_cv_truncl" != "xyes"; then
   AC_CHECK_LIB(sunmath, aintl, [ AC_DEFINE(HAVE_AINTL, 1, [Has the 'aintl' function]) LIBS="$LIBS -lsunmath"])
fi

AC_CHECK_FUNCS(round)
AC_CHECK_FUNCS(rint)
AC_CHECK_FUNCS(execvp)

dnl ****************************
dnl *** Look for /dev/random ***
dnl ****************************

AC_MSG_CHECKING([if usage of random device is requested])
AC_ARG_ENABLE(dev-random,
[  --disable-dev-random    disable the use of the random device (enabled by default)],
try_dev_random=$enableval, try_dev_random=yes)

AC_MSG_RESULT($try_dev_random)

case "{$build}" in
    *-openbsd*)
    NAME_DEV_RANDOM="/dev/srandom"
    ;;

dnl Win32 does not have /dev/random, they have their own method...

    *-mingw*|*-*-cygwin*)
    ac_cv_have_dev_random=no
    ;;

dnl Everywhere else, it's /dev/random

    *)
    NAME_DEV_RANDOM="/dev/random"
    ;;
esac

AC_DEFINE_UNQUOTED(NAME_DEV_RANDOM, "$NAME_DEV_RANDOM", [Name of /dev/random])

dnl Now check if the device actually exists

if test "x$try_dev_random" = "xyes"; then
    AC_CACHE_CHECK(for random device, ac_cv_have_dev_random,
    [if test -r "$NAME_DEV_RANDOM" ; then
        ac_cv_have_dev_random=yes; else ac_cv_have_dev_random=no; fi])
    if test "x$ac_cv_have_dev_random" = "xyes"; then
        AC_DEFINE(HAVE_CRYPT_RNG, 1, [Have /dev/random])
    fi
else
    AC_MSG_CHECKING(for random device)
    ac_cv_have_dev_random=no
    AC_MSG_RESULT(has been disabled)
fi

if test "x$host_win32" = "xyes"; then
    AC_DEFINE(HAVE_CRYPT_RNG)
fi

if test "x$ac_cv_have_dev_random" = "xno" \
    && test "x$host_win32" = "xno"; then
    AC_MSG_WARN([[
***
*** A system-provided entropy source was not found on this system.
*** Because of this, the System.Security.Cryptography random number generator
*** will throw a NotImplemented exception.
***
*** If you are seeing this message, and you know your system DOES have an
*** entropy collection in place, please contact <crichton@gimp.org> and
*** provide information about the system and how to access the random device.
***
*** Otherwise you can install either egd or prngd and set the environment
*** variable MONO_EGD_SOCKET to point to the daemon's socket to use that.
***]])
fi
 
AC_MSG_CHECKING([if inter-process shared handles are requested])
AC_ARG_ENABLE(shared-handles, [  --disable-shared-handles disable inter-process shared handles], try_shared_handles=$enableval, try_shared_handles=yes)
AC_MSG_RESULT($try_shared_handles)
if test "x$try_shared_handles" != "xyes"; then
	AC_DEFINE(DISABLE_SHARED_HANDLES, 1, [Disable inter-process shared handles])
	AC_SUBST(DISABLE_SHARED_HANDLES)
fi

AC_ARG_ENABLE(bcl-opt, [  --disable-bcl-opt	BCL is compiled with no optimizations (allows accurate BCL debugging)], test_bcl_opt=$enableval, test_bcl_opt=yes)

AC_ARG_ENABLE(nunit-tests, [  --enable-nunit-tests	Run the nunit tests of the class library on 'make check'])
AM_CONDITIONAL(ENABLE_NUNIT_TESTS, [test x$enable_nunit_tests = xyes])

AC_MSG_CHECKING([if big-arrays are to be enabled])
AC_ARG_ENABLE(big-arrays,  [  --enable-big-arrays	Enable the allocation and indexing of arrays greater than Int32.MaxValue], enable_big_arrays=$enableval, enable_big_arrays=no)
if test "x$enable_big_arrays" = "xyes" ; then
    if  test "x$ac_cv_sizeof_void_p" = "x8"; then
	AC_DEFINE(MONO_BIG_ARRAYS,1,[Enable the allocation and indexing of arrays greater than Int32.MaxValue])
    else
        AC_MSG_ERROR([The allocation and indexing of arrays greater than Int32.MaxValue is not supported on this platform.])
    fi
fi
AC_MSG_RESULT($enable_big_arrays)

dnl **************
dnl *** DTRACE ***
dnl **************

AC_ARG_ENABLE(dtrace,[  --enable-dtrace	Enable DTrace probes], enable_dtrace=$enableval, enable_dtrace=$has_dtrace)

if test "x$enable_dtrace" = "xyes"; then
   if test "x$has_dtrace" = "xno"; then
   	  AC_MSG_ERROR([DTrace probes are not supported on this platform.])
   fi
   AC_PATH_PROG(DTRACE, [dtrace], [no], [$PATH:/usr/sbin])
   if test "x$DTRACE" = "xno"; then
   	  AC_MSG_RESULT([dtrace utility not found, dtrace support disabled.])
	  enable_dtrace=no
   elif ! $DTRACE -h -s $srcdir/data/mono.d > /dev/null 2>&1; then
	  AC_MSG_RESULT([dtrace doesn't support -h option, dtrace support disabled.])
	  enable_dtrace=no
   fi
fi

dtrace_g=no
if test "x$enable_dtrace" = "xyes"; then
	AC_DEFINE(ENABLE_DTRACE, 1, [Enable DTrace probes])
	DTRACEFLAGS=
	if test "x$ac_cv_sizeof_void_p" = "x8"; then
		case "$host" in
			powerpc-*-darwin*)
			DTRACEFLAGS="-arch ppc64"
			;;
			i*86-*-darwin*)
			DTRACEFLAGS="-arch x86_64"
			;;
			*)
			DTRACEFLAGS=-64
			;;
		esac
	else
		case "$host" in
			powerpc-*-darwin*)
			DTRACEFLAGS="-arch ppc"
			;;
			i*86-*-darwin*)
			DTRACEFLAGS="-arch i386"
			;;
			*)
			DTRACEFLAGS=-32
			;;
		esac
	fi
	AC_SUBST(DTRACEFLAGS)
	case "$host" in
		*-*-solaris*)
		dtrace_g=yes
		;;
	esac
	AC_CHECK_HEADERS([sys/sdt.h])
fi
AM_CONDITIONAL(ENABLE_DTRACE, [test x$enable_dtrace = xyes])
AM_CONDITIONAL(DTRACE_G_REQUIRED, [test x$dtrace_g = xyes])

dnl **************
dnl ***  NaCl  ***
dnl **************

AC_ARG_ENABLE(nacl_codegen, [  --enable-nacl-codegen      Enable Native Client code generation], enable_nacl_codegen=$enableval, enable_nacl_codegen=no)
AC_ARG_ENABLE(nacl_gc, [  --enable-nacl-gc           Enable Native Client garbage collection], enable_nacl_gc=$enableval, enable_nacl_gc=no)

AM_CONDITIONAL(NACL_CODEGEN, test x$enable_nacl_codegen != xno)

dnl
dnl Hack to use system mono for operations in build/install not allowed in NaCl.
dnl
nacl_self_host=""
if test "x$ac_cv_header_nacl_nacl_dyncode_h" = "xyes"; then
   nacl_self_host="nacl_self_host"
fi
AC_SUBST(nacl_self_host)

if test "x$enable_nacl_codegen" = "xyes"; then
   MONO_NACL_ALIGN_MASK_OFF=1
   AC_DEFINE(TARGET_NACL, 1, [...])
   AC_DEFINE(__native_client_codegen__, 1, [...])
else
   MONO_NACL_ALIGN_MASK_OFF=0
   AC_DEFINE(__default_codegen__, 1, [...])
fi
if test "x$enable_nacl_gc" = "xyes"; then
   if test "x$TARGET" = "xAMD64" -o "x$TARGET" = "xX86"; then
      INSTRUMENT_CFLAG="-finstrument-for-thread-suspension"
   else
      # Not yet implemented
      INSTRUMENT_CFLAG=""
   fi
   CPPFLAGS="$CPPFLAGS $INSTRUMENT_CFLAG -D__native_client_gc__"
fi
AC_SUBST(MONO_NACL_ALIGN_MASK_OFF)

dnl **************
dnl ***  LLVM  ***
dnl **************

AC_ARG_ENABLE(llvm,[  --enable-llvm	Enable the LLVM back-end], enable_llvm=$enableval, enable_llvm=no)
AC_ARG_ENABLE(loadedllvm,[  --enable-loadedllvm	Load the LLVM back-end dynamically], enable_llvm=$enableval && enable_loadedllvm=$enableval, enable_loadedllvm=no)
AC_ARG_ENABLE(llvm-version-check,[  --enable-llvm-version-check Check that the LLVM matches the version expected by mono], enable_llvm_version_check=$enableval, enable_llvm_version_check=no)

AC_ARG_WITH(llvm, [  --with-llvm=<llvm prefix>    Enable the LLVM back-end], enable_llvm=yes,)

if test "x$enable_llvm" = "xyes"; then
   if test "x$with_llvm" != "x"; then
   	  LLVM_CONFIG=$with_llvm/bin/llvm-config
	  if test ! -x $LLVM_CONFIG; then
	  	 AC_MSG_ERROR([LLVM executable $LLVM_CONFIG not found.])
      fi
   else
      AC_PATH_PROG(LLVM_CONFIG, llvm-config, no)
      if test "x$LLVM_CONFIG" = "xno"; then
   	     AC_MSG_ERROR([llvm-config not found.])
      fi
   fi

   llvm_codegen="x86codegen"
   case "$target" in
   arm*)
		llvm_codegen="armcodegen"
		;;
   esac

   # The output of --cflags seems to include optimizations flags too
   LLVM_CFLAGS=`$LLVM_CONFIG --cflags | sed -e 's/-O2//g' | sed -e 's/-O0//g' | sed -e 's/-fomit-frame-pointer//g' | sed -e 's/-fPIC//g'`
   # LLVM is compiled with -fno-rtti, so we need this too, since our classes inherit
   # from LLVM classes.
   LLVM_CXXFLAGS="`$LLVM_CONFIG --cxxflags` -fno-rtti"
   LLVM_LDFLAGS=`$LLVM_CONFIG --ldflags`
   if test "x$host" != "x$target"; then
      # No need for jit libs
      LLVM_LIBS=`$LLVM_CONFIG --libs core bitwriter`
   else
      LLVM_LIBS=`$LLVM_CONFIG --libs core bitwriter jit mcjit $llvm_codegen`
   fi
   LLVM_LIBS="$LLVM_LDFLAGS $LLVM_LIBS -lstdc++"

   expected_llvm_version="3.3svn-mono/2c9642d"

   # Should be something like '2.6' or '2.7svn'
   llvm_version=`$LLVM_CONFIG --version`
   major_version=`echo $llvm_version | cut -c 1`
   minor_version=`echo $llvm_version | cut -c 3`
   AC_MSG_CHECKING(LLVM version)
   AC_MSG_RESULT($llvm_version)
   if echo $llvm_version | grep -q 'mono'; then
   	  AC_DEFINE(LLVM_MONO_BRANCH, 1, [Whenever we are using the mono branch of LLVM])
	  LLVM_CXXFLAGS="$LLVM_CXXFLAGS -DLLVM_MONO_BRANCH"	  
	  if test "x$enable_llvm_version_check" == "xyes"; then
	  	 if test "$llvm_version" != "$expected_llvm_version"; then
	  	 	AC_MSG_ERROR([Expected llvm version $expected_llvm_version, but llvm-config --version returned $llvm_version"])
	  	 fi
	  fi
   else
	  AC_MSG_ERROR([Compiling with stock LLVM is not supported, please use the Mono LLVM repo at https://github.com/mono/llvm, with the GIT branch which matches this version of mono, i.e. 'mono-2-10' for Mono 2.10.])
   fi

   AC_DEFINE_UNQUOTED(LLVM_MAJOR_VERSION, $major_version, [Major version of LLVM libraries])
   AC_DEFINE_UNQUOTED(LLVM_MINOR_VERSION, $minor_version, [Minor version of LLVM libraries])
   AC_DEFINE_UNQUOTED(LLVM_VERSION, "$llvm_version", [Full version of LLVM libraties])

   # Have to pass these on the command line since mini-llvm-cpp.h already includes
   # llvm's config.h
   LLVM_CXXFLAGS="$LLVM_CXXFLAGS -DLLVM_MAJOR_VERSION=$major_version -DLLVM_MINOR_VERSION=$minor_version"

   AC_SUBST(LLVM_CFLAGS)
   AC_SUBST(LLVM_CXXFLAGS)
   AC_SUBST(LLVM_LIBS)
   AC_SUBST(LLVM_LDFLAGS)
   AC_DEFINE(ENABLE_LLVM, 1, [Enable the LLVM back end])
fi

AM_CONDITIONAL(ENABLE_LLVM, [test x$enable_llvm = xyes])
if test "x$enable_loadedllvm" = "xyes"; then
   AC_DEFINE(MONO_LLVM_LOADED, 1, [The LLVM back end is dynamically loaded])
fi
AM_CONDITIONAL(LOADED_LLVM, [test x$enable_loadedllvm = xyes])

TARGET="unknown"
ACCESS_UNALIGNED="yes"

JIT_SUPPORTED=no
INTERP_SUPPORTED=no
LIBC="libc.so.6"
INTL="libc.so.6"
SQLITE="libsqlite.so.0"
SQLITE3="libsqlite3.so.0"
X11="libX11.so"

sizeof_register="SIZEOF_VOID_P"

jit_wanted=true
interp_wanted=false
sgen_supported=false
case "$host" in
	mips*)
		TARGET=MIPS;
		arch_target=mips;
		sgen_supported=true
		ACCESS_UNALIGNED="no"
		JIT_SUPPORTED=yes

		AC_MSG_CHECKING(for mips n32)
		AC_TRY_COMPILE([],[
		#if _MIPS_SIM != _ABIN32
		#error Not mips n32
		#endif
		return 0;
		],[
		AC_MSG_RESULT(yes)
		sizeof_register=8
		],[
		AC_MSG_RESULT(no)
		])
		;;
	i*86-*-*)
		TARGET=X86;
		arch_target=x86;
		JIT_SUPPORTED=yes
		case $host_os in
		  solaris*)
			LIBC="libc.so"
			INTL="libintl.so"
			if test "x$ac_cv_sizeof_void_p" = "x8"; then
				TARGET=AMD64
				arch_target=amd64
			fi

			# On solaris 10 x86, gcc prints a warning saying 'visibility attribute not supported on this configuration; ignored', but linking fails. A test case:
			# int astruct __attribute__ ((visibility ("hidden")));
			# void foo ()
			# {
			#	void *p = &astruct;
			# }
			# gcc -fPIC --shared -o libfoo.so foo.c
			# yields:
			# foo.c:6: warning: visibility attribute not supported in this configuration; ignored
			# ld: fatal: relocation error: R_386_GOTOFF: file /var/tmp//ccxYR96k.o: symbol astruct: relocation must bind locally
			have_visibility_hidden=no
			sgen_supported=true
			;;
		  mingw*|cygwin*)
			sgen_supported=true
			have_visibility_hidden=no		  
			;;
		  haiku*)
			LIBC=libroot.so
			;;
		  linux*)
			sgen_supported=true
			AOT_SUPPORTED="yes"
			;;
		  darwin*)
			sgen_supported=true
			AOT_SUPPORTED="yes"
			;;
		  darwin*|openbsd*|freebsd*)
			sgen_supported=true
		        ;;
		esac
		;;
	x86_64-*-* | amd64-*-*)
		TARGET=AMD64;
		arch_target=amd64;
		JIT_SUPPORTED=yes
		if test "x$ac_cv_sizeof_void_p" = "x4"; then
			AC_DEFINE(__mono_ilp32__, 1, [64 bit mode with 4 byte longs and pointers])
			sizeof_register=8
		fi
		case $host_os in
		  linux*)
			sgen_supported=true
			AOT_SUPPORTED="yes"
			;;
		  darwin*|openbsd*|freebsd*)
			sgen_supported=true
			;;
		esac
		case "$host" in
			x86_64-*-nacl*)
				AC_DEFINE(__mono_ilp32__, 1, [64 bit mode with 4 byte longs and pointers])
				sizeof_register=8
				;;
		esac
		;;
	ia64-*-*)
		TARGET=IA64
		arch_target=ia64
		ACCESS_UNALIGNED="no"
		JIT_SUPPORTED=yes
		LIBC="libc.so.6.1"
		INTL="libc.so.6.1"
		AC_CHECK_LIB(unwind, _U_dyn_register, [], [AC_MSG_ERROR(library libunwind not found)])
		libmono_ldflags="-lunwind"
		;;
	sparc*-*-*)
		if test "x$ac_cv_sizeof_void_p" = "x8"; then
		   TARGET=SPARC64
		else
			TARGET=SPARC
		fi
		arch_target=sparc;
		JIT_SUPPORTED=yes
		ACCESS_UNALIGNED="no"
		case $host_os in
		  linux*) ;;
		  *)
			LIBC="libc.so"
			INTL="libintl.so"
		esac
		if test x"$GCC" = xyes; then
			# We don't support v8 cpus
			CFLAGS="$CFLAGS -Wno-cast-align -mcpu=v9"
		fi
		if test x"$AR" = xfalse; then
			AC_MSG_ERROR([The required utility 'ar' is not found in your PATH. Usually it can be found in /usr/ccs/bin.])
		fi
		sgen_supported=true
		;;
	*-mingw*|*-*-cygwin*)
		# When this is enabled, it leads to very strange crashes at runtime (gcc-3.4.4)
		have_visibility_hidden=no
		INTL="intl"
		;;
	macppc-*-openbsd* | powerpc*-*-linux* | powerpc-*-openbsd* | \
        powerpc-*-sysv* | powerpc-*-darwin* | powerpc-*-netbsd* | powerpc-*-freebsd* )
		if test "x$ac_cv_sizeof_void_p" = "x8"; then
			TARGET=POWERPC64;
			CPPFLAGS="$CPPFLAGS -D__mono_ppc__ -D__mono_ppc64__"
			CFLAGS="$CFLAGS -mminimal-toc"
		else
			TARGET=POWERPC;
			CPPFLAGS="$CPPFLAGS -D__mono_ppc__"
		fi
		arch_target=ppc;
		JIT_SUPPORTED=yes
		case $host_os in
		  linux*|darwin*)
			sgen_supported=true
			;;
		esac
		;;
	arm*-darwin*)
		TARGET=ARM;
		arch_target=arm;
		ACCESS_UNALIGNED="no"
		JIT_SUPPORTED=yes
		CPPFLAGS="$CPPFLAGS -D__ARM_EABI__"
		# libgc's gc_locks.h depends on this
	    CPPFLAGS_FOR_LIBGC="$CPPFLAGS_FOR_LIBGC"
		sgen_supported=true
		;;
	arm*-linux*)
		TARGET=ARM;
		arch_target=arm;
		ACCESS_UNALIGNED="no"
		JIT_SUPPORTED=yes
		sgen_supported=true
		AOT_SUPPORTED="yes"
		CPPFLAGS="$CPPFLAGS -D__ARM_EABI__"
		;;
# TODO: make proper support for NaCl host.
#        arm*-*nacl)
#		TARGET=ARM;
#		arch_target=arm;
#		ACCESS_UNALIGNED="no"
#		JIT_SUPPORTED=yes
#		sgen_supported=true
#		AOT_SUPPORTED="no"
#		;;
	s390x-*-linux*)
		TARGET=S390X;
		arch_target=s390x;
		ACCESS_UNALIGNED="yes"
		JIT_SUPPORTED=yes
		sgen_supported=true
		CFLAGS="$CFLAGS -mbackchain -D__USE_STRING_INLINES"
		;;
esac

HOST=$TARGET

if test "x$host" != "x$target"; then
   AC_DEFINE(MONO_CROSS_COMPILE,1,[The runtime is compiled for cross-compiling mode])
   enable_mcs_build=no
   case "$target" in
   arm*-darwin*)
		TARGET=ARM;
		arch_target=arm;
		ACCESS_UNALIGNED="no"
		JIT_SUPPORTED=yes
		CPPFLAGS="$CPPFLAGS -D__ARM_EABI__"
		jit_wanted=true
		# Can't use tls, since it depends on the runtime detection of tls offsets
		# in mono-compiler.h
		with_tls=pthread
		;;
   powerpc64-ps3-linux-gnu)
		TARGET=POWERPC64
		arch_target=powerpc64
		AC_DEFINE(TARGET_PS3, 1, [...])
		# It would be better to just use TARGET_POWERPC64, but lots of code already
		# uses this define
		AC_DEFINE(__mono_ppc64__, 1, [...])
		AC_DEFINE(__mono_ilp32__, 1, [64 bit mode with 4 byte longs and pointers])
		sizeof_register=8
		target_byte_order=G_BIG_ENDIAN
		;;

   powerpc64-xbox360-linux-gnu)
		TARGET=POWERPC64
		arch_target=powerpc64
		AC_DEFINE(TARGET_XBOX360, 1, [...])
		# It would be better to just use TARGET_POWERPC64, but lots of code already
		# uses this define
		sizeof_register=8
		target_byte_order=G_BIG_ENDIAN
		;;
   x86_64-*-nacl)
		TARGET=AMD64
		arch_target=amd64
		AC_DEFINE(TARGET_AMD64, 1, [...])
		AC_DEFINE(__mono_ilp32__, 1, [64 bit mode with 4 byte longs and pointers])
		sizeof_register=8
		;;
# TODO: make proper support for NaCl target.
#   arm*-*nacl)
#		TARGET=ARM
#		arch_target=arm
#		AC_DEFINE(TARGET_ARM, 1, [...])
#		ACCESS_UNALIGNED="no"
#		JIT_SUPPORTED=yes
#		sizeof_register=4
#               CPPFLAGS="$CPPFLAGS \
#                    -D__ARM_EABI__ \
#                    -D__arm__ \
#                    -D__portable_native_client__ \
#                    -Dtimezone=_timezone \
#                    -DDISABLE_SOCKETS \
#                    -DDISABLE_ATTACH \
#                    -DUSE_NEWLIB"
#		jit_wanted=true
		# Can't use tls, since it depends on the runtime detection of tls offsets
		# in mono-compiler.h
#		with_tls=pthread
#		;;
   i686-*-nacl)
		TARGET=X86
		arch_target=x86
		AC_DEFINE(TARGET_X86, 1, [...])
		sizeof_register=4
		;;
   arm*-linux-*)
		TARGET=ARM;
		arch_target=arm;
		AC_DEFINE(TARGET_ARM, 1, [...])
		ACCESS_UNALIGNED="no"
		JIT_SUPPORTED=yes
		CPPFLAGS="$CPPFLAGS -D__ARM_EABI__"
		jit_wanted=true
		# Can't use tls, since it depends on the runtime detection of tls offsets
		# in mono-compiler.h
		with_tls=pthread
		target_mach=no
		case "$target" in
		armv7l-unknown-linux-gnueabi*)
			# TEGRA
			CPPFLAGS="$CPPFLAGS"
			;;
   		armv5-*-linux-androideabi*)
			AC_DEFINE(TARGET_ANDROID, 1, [...])
			CPPFLAGS="$CPPFLAGS"
			;;
		esac
		;;
	*)
		AC_MSG_ERROR([Cross compiling is not supported for target $target])
	esac
fi

case "$TARGET" in
X86)
	AC_DEFINE(TARGET_X86, 1, [...])
	;;
AMD64)
	AC_DEFINE(TARGET_AMD64, 1, [...])
	;;
ARM)
	AC_DEFINE(TARGET_ARM, 1, [...])
	;;
POWERPC)
	AC_DEFINE(TARGET_POWERPC, 1, [...])
	;;
POWERPC64)
	AC_DEFINE(TARGET_POWERPC, 1, [...])
	AC_DEFINE(TARGET_POWERPC64, 1, [...])
	;;
S390X)
	AC_DEFINE(TARGET_S390X, 1, [...])
	;;
MIPS)
	AC_DEFINE(TARGET_MIPS, 1, [...])
	;;
IA64)
	AC_DEFINE(TARGET_IA64, 1, [...])
	;;
SPARC)
	AC_DEFINE(TARGET_SPARC, 1, [...])
	;;
SPARC64)
	AC_DEFINE(TARGET_SPARC64, 1, [...])
	;;
esac

dnl Use GCC atomic ops if they work on the target.
if test x$GCC = "xyes"; then
	case $TARGET in
<<<<<<< HEAD
	X86 | AMD64 | POWERPC | POWERPC64 | MIPS)
=======
	X86 | AMD64 | ARM | POWERPC | POWERPC64 | MIPS | S390X)
>>>>>>> 6a297551
		AC_DEFINE(USE_GCC_ATOMIC_OPS, 1, [...])
		;;
	esac
fi

if test "x$target_mach" = "xyes"; then
   if test "x$TARGET" = "xARM"; then
   	  AC_DEFINE(TARGET_IOS,1,[The JIT/AOT targets iOS])
	  CPPFLAGS_FOR_LIBGC="$CPPFLAGS_FOR_LIBGC -DTARGET_IOS"
	  CFLAGS_FOR_LIBGC="$CFLAGS_FOR_LIBGC -DTARGET_IOS"
   else
       AC_TRY_COMPILE([#include "TargetConditionals.h"],[
       #if TARGET_IPHONE_SIMULATOR == 1 || TARGET_OS_IPHONE == 1
       #error fail this for ios
       #endif
       return 0;
       ], [
	   	  AC_DEFINE(TARGET_OSX,1,[The JIT/AOT targets OSX])
          CPPFLAGS_FOR_LIBGC="$CPPFLAGS_FOR_LIBGC -DTARGET_OSX"
          CFLAGS_FOR_LIBGC="$CFLAGS_FOR_LIBGC -DTARGET_OSX"
       ], [
          AC_DEFINE(TARGET_IOS,1,[The JIT/AOT targets iOS])
          CPPFLAGS_FOR_LIBGC="$CPPFLAGS_FOR_LIBGC -DTARGET_IOS"
          CFLAGS_FOR_LIBGC="$CFLAGS_FOR_LIBGC -DTARGET_IOS"
       ])
	fi
   AC_DEFINE(TARGET_MACH,1,[The JIT/AOT targets Apple platforms])
fi

if test "x$sizeof_register" = "x4"; then
   AC_DEFINE(SIZEOF_REGISTER,4,[size of machine integer registers])
elif test "x$sizeof_register" = "x8"; then
   AC_DEFINE(SIZEOF_REGISTER,8,[size of machine integer registers])
else
   AC_DEFINE(SIZEOF_REGISTER,SIZEOF_VOID_P,[size of machine integer registers])
fi

if test "x$target_byte_order" = "xG_BIG_ENDIAN"; then
   AC_DEFINE(TARGET_BYTE_ORDER,G_BIG_ENDIAN,[byte order of target])
elif test "x$target_byte_order" = "xG_LITTLE_ENDIAN"; then
   AC_DEFINE(TARGET_BYTE_ORDER,G_LITTLE_ENDIAN,[byte order of target])
else
   AC_DEFINE(TARGET_BYTE_ORDER,G_BYTE_ORDER,[byte order of target])
fi

if test "x$have_visibility_hidden" = "xyes"; then
   AC_DEFINE(HAVE_VISIBILITY_HIDDEN, 1, [Support for the visibility ("hidden") attribute])
fi

if test "x$have_deprecated" = "xyes"; then
   AC_DEFINE(HAVE_DEPRECATED, 1, [Support for the deprecated attribute])
fi

dnl 
dnl Simple Generational checks (sgen)
dnl
if $sgen_supported; then
   build_sgen_default=yes
else
   build_sgen_default=no
fi
SGEN_DEFINES=
AC_ARG_WITH(sgen, [  --with-sgen=yes,no             Extra Generational GC, default=yes],[buildsgen=$with_sgen],[buildsgen=$build_sgen_default])
if test x$buildsgen = xyes; then
   if $sgen_supported; then
       SGEN_DEFINES="-DHAVE_SGEN_GC -DHAVE_MOVING_COLLECTOR"
       gc_msg="sgen and $gc_msg"
   else
       buildsgen=no
       AC_MSG_WARN("Sgen is not supported on this platform")
   fi
fi
AC_SUBST(SGEN_DEFINES)
AM_CONDITIONAL(SUPPORT_SGEN, test x$buildsgen = xyes)

USEJIT=false
if test x$JIT_SUPPORTED = xyes; then
   if $jit_wanted; then
      USEJIT=true
      jit_status="Building and using the JIT"
   else
      if $interp_wanted; then
         jit_status="Building the JIT, defaulting to the interpreter"
      else
         AC_ERROR(No JIT or interpreter support available or selected.)
      fi
   fi
else
   if test x$interp_wanted = xtrue; then
      jit_status="interpreter"
   else
      AC_ERROR(No JIT or interpreter support available or selected.)
   fi
fi

AM_CONDITIONAL(USE_JIT, test x$USEJIT = xtrue)

libsuffix=".so"

case "$host" in
     *-*-darwin*)
	libsuffix=".dylib"
	LIBC="libc.dylib"
	INTL="libintl.dylib"
	SQLITE="libsqlite.0.dylib"
	SQLITE3="libsqlite3.0.dylib"
	X11="libX11.dylib"
	;;
     *-*-*netbsd*)
	LIBC="libc.so.12"
	INTL="libintl.so.0"
	;;
    *-*-*freebsd*)
    	LIBC="libc.so"
	INTL="libintl.so"
	SQLITE="libsqlite.so"
	SQLITE3="libsqlite3.so"
	;;
    *-*-*openbsd*)
    	LIBC="libc.so"
	INTL="libintl.so"
        SQLITE="libsqlite.so"
        SQLITE3="libsqlite3.so"
	;;
    *-*-*linux*)
	AC_PATH_X
	AC_MSG_CHECKING(for the soname of libX11.so)
	for i in $x_libraries /usr/lib /usr/lib64; do
		for r in 4 5 6; do
			if test -f $i/libX11.so.$r; then
				X11=libX11.so.$r
				AC_MSG_RESULT($X11)
			fi
		done
	done
	
	if test "x$X11" = "xlibX11.so"; then
		AC_MSG_WARN([Could not find X development libs. Do you have the -devel package installed? Assuming libX11.so.6...]);
		X11=libX11.so.6
	fi
	;;
esac


AC_SUBST(libsuffix)

if test "x$TARGET" = "xAMD64" -o "x$TARGET" = "xX86"; then
	if test "x$with_tls" = "x__thread"; then
		#
		# On some linux distributions, TLS works in executables, but linking 
		# against a shared library containing TLS fails with:
		# undefined reference to `__tls_get_addr'
		#
		rm -f conftest.c conftest.so conftest
		echo "static __thread int foo; int main () { foo = 5; return 0; }" > conftest.c
		$CC -fPIC --shared -o conftest.so conftest.c > /dev/null 2>&1
		$CC -o conftest conftest.so > /dev/null 2>&1
		if test ! -f conftest; then
		   AC_MSG_WARN([Disabling usage of __thread.]);
		   with_tls=pthread
		fi
		rm -f conftest.c conftest.so conftest
	fi
fi

mono_debugger_supported=no
AC_ARG_ENABLE(mono-debugger, [  --disable-mono-debugger disable support for the mdb debugger], try_mono_debugger=$enableval, try_mono_debugger=yes)
if test "x$try_mono_debugger" = "xyes"; then
	if test "x$TARGET" = "xAMD64" -o "x$TARGET" = "xX86" -o "x$TARGET" = "xS390x"; then
		if test x$use_included_gc = xyes; then
			case "$host" in
			*-*-*linux*)
				mono_debugger_supported=yes
				;;
			*86-apple-darwin*)
				mono_debugger_supported=yes
				;;		
			esac
		fi
	fi
fi

# disable the debugger entirely when building with moonlight
if test "x$with_moonlight" != "xno"; then
	mono_debugger_supported=no
fi

# mdb support for sgen is broken, disable it until further notice.
mono_debugger_supported=no

AC_MSG_CHECKING(if the Mono Debugger is supported on this platform)
if test "x$mono_debugger_supported" = "xyes"; then
	BOEHM_DEFINES="$BOEHM_DEFINES -DMONO_DEBUGGER_SUPPORTED"
	CPPFLAGS_FOR_LIBGC="$CPPFLAGS_FOR_LIBGC -DMONO_DEBUGGER_SUPPORTED"
fi
AM_CONDITIONAL(MONO_DEBUGGER_SUPPORTED, test x$mono_debugger_supported = xyes)
AC_MSG_RESULT($mono_debugger_supported)

AC_ARG_ENABLE(icall-symbol-map,[  --enable-icall-symbol-map Generate tables which map icall functions to their C symbols], icall_symbol_map=$enableval, icall_symbol_map=no)
if test "x$icall_symbol_map" = "xyes"; then
   AC_DEFINE(ENABLE_ICALL_SYMBOL_MAP, 1, [Icall symbol map enabled])
fi

AC_ARG_ENABLE(icall-export,[  --enable-icall-export Export icall functions], icall_export=$enableval, icall_export=no)
if test "x$icall_export" = "xyes"; then
   AC_DEFINE(ENABLE_ICALL_EXPORT, 1, [Icall export enabled])
fi

AC_ARG_ENABLE(icall-tables,[  --disable-icall-tables Disable the runtime lookup of icalls], icall_tables=$enableval, icall_tables=yes)
if test "x$icall_tables" = "xno"; then
   AC_DEFINE(DISABLE_ICALL_TABLES, 1, [Icall tables disabled])
fi

if test "x$with_tls" = "x__thread"; then
	AC_DEFINE(HAVE_KW_THREAD, 1, [Have __thread keyword])
	# Pass the information to libgc
	CPPFLAGS="$CPPFLAGS -DUSE_COMPILER_TLS"
	AC_MSG_CHECKING(if the tls_model attribute is supported)
	AC_TRY_COMPILE([static __thread int foo __attribute__((tls_model("initial-exec")));], [
		], [
			AC_MSG_RESULT(yes)
			AC_DEFINE(HAVE_TLS_MODEL_ATTR, 1, [tls_model available])
		], [
			AC_MSG_RESULT(no)
	])
fi

if test ${TARGET} = ARM; then
	dnl ******************************************
	dnl *** Check to see what FPU is available ***
	dnl ******************************************
	AC_MSG_CHECKING(which FPU to use)

	#
	# This is a bit tricky:
	#
	# if (__ARM_PCS_VFP) {
	# 	/* mfloat-abi=hard == VFP with hard ABI */
	# } elif (!__SOFTFP__) {
	# 	/* mfloat-abi=softfp == VFP with soft ABI */
	# } else {
	# 	/* mfloat-abi=soft == no VFP */
	# }
	#
	# The exception is iOS (w/ GCC) where none of the above
	# are defined (but iOS always uses the 'softfp' ABI).
	#
	# No support for FPA.
	#

	fpu=NONE

	# iOS GCC always uses the 'softfp' ABI.
	if test x"$GCC" = xyes && test x$platform_darwin = xyes; then
		fpu=VFP
	fi

	# Are we using the 'hard' ABI?
	if test x$fpu = xNONE; then
		AC_TRY_COMPILE([], [
			#ifndef __ARM_PCS_VFP
			#error "Float ABI is not 'hard'"
			#endif
			return 0;
		], [
			fpu=VFP_HARD
		], [
			fpu=NONE
		])
	fi

	# No 'hard' ABI. 'soft' or 'softfp'?
	if test x$fpu = xNONE; then
		AC_TRY_COMPILE([], [
			#ifdef __SOFTFP__
			#error "Float ABI is not 'softfp'"
			#endif
			return 0;
		], [
			fpu=VFP
		], [
			fpu=NONE
		])
	fi

	AC_MSG_RESULT($fpu)
	CPPFLAGS="$CPPFLAGS -DARM_FPU_$fpu=1"
	unset fpu

	dnl *********************************************
	dnl *** Check which ARM version(s) we can use ***
	dnl *********************************************
	AC_MSG_CHECKING(which ARM version to use)

	AC_TRY_COMPILE([], [
		#if !defined(__ARM_ARCH_5T__) && !defined(__ARM_ARCH_5TE__) && !defined(__ARM_ARCH_5TEJ__)
		#error Not on ARM v5.
		#endif
		return 0;
	], [
		arm_v5=yes
	], [])

	AC_TRY_COMPILE([], [
		#if !defined(__ARM_ARCH_6J__) && !defined(__ARM_ARCH_6ZK__) && !defined(__ARM_ARCH_6K__) && !defined(__ARM_ARCH_6T2__) && !defined(__ARM_ARCH_6M__)
		#error Not on ARM v6.
		#endif
		return 0;
	], [
		arm_v5=yes
		arm_v6=yes
	], [])

	AC_TRY_COMPILE([], [
		#if !defined(__ARM_ARCH_7A__) && !defined(__ARM_ARCH_7R__) && !defined(__ARM_ARCH_7EM__) && !defined(__ARM_ARCH_7M__) && !defined(__ARM_ARCH_7S__)
		#error Not on ARM v7.
		#endif
		return 0;
	], [
		arm_v5=yes
		arm_v6=yes
		arm_v7=yes
	], [])

	if test x$arm_v5 = xyes; then
		AC_DEFINE(HAVE_ARMV5, 1, [ARM v5])
		CPPFLAGS_FOR_LIBGC="$CPPFLAGS_FOR_LIBGC -DHAVE_ARMV5=1"
	fi

	if test x$arm_v6 = xyes; then
		AC_DEFINE(HAVE_ARMV6, 1, [ARM v6])
		CPPFLAGS_FOR_LIBGC="$CPPFLAGS_FOR_LIBGC -DHAVE_ARMV6=1"
	fi

	if test x$arm_v7 = xyes; then
		AC_DEFINE(HAVE_ARMV7, 1, [ARM v7])
		CPPFLAGS_FOR_LIBGC="$CPPFLAGS_FOR_LIBGC -DHAVE_ARMV7=1"
	fi
fi

if test ${TARGET} = ARM; then
	if test "x${with_jumptables}" = "xyes"; then
                AC_DEFINE(USE_JUMP_TABLES, 1, Use jump tables in JIT)
        fi
fi

if test ${TARGET} = unknown; then
	CPPFLAGS="$CPPFLAGS -DNO_PORT"
	AC_MSG_WARN("mono has not been ported to $host: some things may not work.")
fi

if test ${ACCESS_UNALIGNED} = no; then
	CPPFLAGS="$CPPFLAGS -DNO_UNALIGNED_ACCESS"
fi

case "x$gc" in
	xincluded)
		# Pass CPPFLAGS to libgc configure
		# We should use a separate variable for this to avoid passing useless and
		# potentially problematic defines to libgc (like -D_FILE_OFFSET_BITS=64)
		# This should be executed late so we pick up the final version of CPPFLAGS
		# The problem with this approach, is that during a reconfigure, the main
		# configure scripts gets invoked with these arguments, so we use separate
		# variables understood by libgc's configure to pass CPPFLAGS and CFLAGS.
		TMP_CPPFLAGS="$CPPFLAGS $CPPFLAGS_FOR_LIBGC"
		if test x$TARGET = xSPARC -o x$TARGET = xSPARC64; then
			TMP_CPPFLAGS=`echo $TMP_CPPFLAGS | sed -e 's/-D_FILE_OFFSET_BITS=64//g'`
		fi
		# Don't pass -finstrument-for-thread-suspension in, 
		# if these are instrumented it will be very bad news 
		# (infinite recursion, undefined parking behavior, etc)
		TMP_CPPFLAGS=`echo $TMP_CPPFLAGS | sed -e 's/-finstrument-for-thread-suspension//g'`
		ac_configure_args="$ac_configure_args --disable-embed-check --with-libgc-threads=$libgc_threads $libgc_configure_args \"CPPFLAGS_FOR_LIBGC=$TMP_CPPFLAGS\" \"CFLAGS_FOR_LIBGC=$CFLAGS_FOR_LIBGC\""
		AC_CONFIG_SUBDIRS(libgc)
		;;
esac

AC_ARG_WITH(profile2,  [  --with-profile2=yes,no          If you want to install the 2.0/3.5 FX (defaults to yes)],            [], [with_profile2=yes])
AC_ARG_WITH(profile4,  [  --with-profile4=yes,no          If you want to install the 4.0 FX (defaults to yes)],                [], [with_profile4=yes])
AC_ARG_WITH(profile4_5,[  --with-profile4_5=yes,no        If you want to install the 4.5 FX (defaults to yes)],                [], [with_profile4_5=yes])
AC_ARG_WITH(monodroid, [  --with-monodroid=yes,no         If you want to build the MonoDroid assemblies (defaults to no)],     [], [with_monodroid=no])
AC_ARG_WITH(monotouch, [  --with-monotouch=yes,no,only    If you want to build the MonoTouch assemblies (defaults to no)],     [], [with_monotouch=no])
AC_ARG_WITH(mobile,    [  --with-mobile=yes,no            If you want to build the Mobile assemblies (defaults to no)],        [], [with_mobile=no])

OPROFILE=no
AC_ARG_WITH(oprofile,[  --with-oprofile=no,<oprofile install dir>   Enable oprofile support (defaults to no)],[
	if test x$with_oprofile != xno; then
	    oprofile_include=$with_oprofile/include
	    if test ! -f $oprofile_include/opagent.h; then
	   	  AC_MSG_ERROR([oprofile include file not found at $oprofile_include/opagent.h])
		fi
	    OPROFILE=yes
		OPROFILE_CFLAGS="-I$oprofile_include"
	    OPROFILE_LIBS="-L$with_oprofile/lib/oprofile -lopagent"
	    AC_DEFINE(HAVE_OPROFILE,1,[Have oprofile support])
	fi
])

MALLOC_MEMPOOLS=no
AC_ARG_WITH(malloc_mempools,[  --with-malloc-mempools=yes,no  Use malloc for each single mempool allocation (only for runtime debugging, defaults to no)],[
	if test x$with_malloc_mempools = xyes; then
		MALLOC_MEMPOOLS=yes
		AC_DEFINE(USE_MALLOC_FOR_MEMPOOLS,1,[Use malloc for each single mempool allocation])
	fi
])


DISABLE_MCS_DOCS=no
AC_ARG_WITH(mcs_docs,[  --with-mcs-docs=yes,no         If you want to build the documentation under mcs (defaults to yes)],[
	if test x$with_mcs_docs != xyes; then
		DISABLE_MCS_DOCS=yes
	fi
])
if test x$with_profile4 != xyes; then
	DISABLE_MCS_DOCS=yes
fi

AC_ARG_WITH(lazy_gc_thread_creation, [  --with-lazy-gc-thread-creation=yes|no      Enable lazy runtime thread creation, embedding host must do it explicitly (defaults to no)],[
	if test x$with_lazy_gc_thread_creation != xno ; then
		AC_DEFINE(LAZY_GC_THREAD_CREATION,1,[Enable lazy gc thread creation by the embedding host.])
	fi
], [with_lazy_gc_thread_creation=no])

AC_CHECK_HEADER([malloc.h], 
		[AC_DEFINE([HAVE_USR_INCLUDE_MALLOC_H], [1], 
			[Define to 1 if you have /usr/include/malloc.h.])],,)

if test x"$GCC" = xyes; then
   	# Implicit function declarations are not 64 bit safe
	# Do this late, since this causes lots of configure tests to fail
	CFLAGS="$CFLAGS -Werror-implicit-function-declaration"
	# jay has a lot of implicit declarations
	JAY_CFLAGS="-Wno-implicit-function-declaration"
fi

# When --disable-shared is used, libtool transforms libmono-2.0.la into libmono-2.0.so
# instead of libmono-static.a
if test "x$enable_shared" = "xno" -a "x$enable_executables" = "xyes"; then
   LIBMONO_LA=libmini-static.la
else
   if test x$buildsgen = xyes; then
      LIBMONO_LA=libmonosgen-$API_VER.la
   else
      LIBMONO_LA=libmonoboehm-$API_VER.la
   fi
fi
AC_SUBST(LIBMONO_LA)

dnl
dnl Consistency settings
dnl
if test x$cross_compiling = xyes -o x$enable_mcs_build = xno; then
   DISABLE_MCS_DOCS=yes
   with_profile2=no
   with_profile4=no
   with_profile4_5=no
   with_monodroid=no
   with_monotouch=no
fi

if test x$DISABLE_MCS_DOCS = xyes; then
   docs_dir=""
else
   docs_dir=docs
fi
AC_SUBST(docs_dir)

## Maybe should also disable if mcsdir is invalid.  Let's punt the issue for now.
AM_CONDITIONAL(BUILD_MCS, [test x$cross_compiling = xno && test x$enable_mcs_build != xno])

AM_CONDITIONAL(HAVE_OPROFILE, test x$OPROFILE = xyes)
AC_SUBST(OPROFILE_CFLAGS)
AC_SUBST(OPROFILE_LIBS)

libmono_ldflags="$libmono_ldflags $LIBS"

AM_CONDITIONAL(INSTALL_2_0, [test "x$with_profile2" = xyes])
AM_CONDITIONAL(INSTALL_4_0, [test "x$with_profile4" = xyes])
AM_CONDITIONAL(INSTALL_4_5, [test "x$with_profile4_5" = xyes])
AM_CONDITIONAL(INSTALL_MONODROID, [test "x$with_monodroid" != "xno"])
AM_CONDITIONAL(INSTALL_MONOTOUCH, [test "x$with_monotouch" != "xno"])
AM_CONDITIONAL(INSTALL_MOBILE, [test "x$with_mobile" = xyes])
AM_CONDITIONAL(ONLY_MONOTOUCH, [test "x$with_monotouch" = "xonly"])

AM_CONDITIONAL(MIPS_GCC, test ${TARGET}${ac_cv_prog_gcc} = MIPSyes)
AM_CONDITIONAL(MIPS_SGI, test ${TARGET}${ac_cv_prog_gcc} = MIPSno)
AM_CONDITIONAL(SPARC, test x$TARGET = xSPARC)
AM_CONDITIONAL(SPARC64, test x$TARGET = xSPARC64)
AM_CONDITIONAL(X86, test x$TARGET = xX86)
AM_CONDITIONAL(AMD64, test x$TARGET = xAMD64)
AM_CONDITIONAL(IA64, test x$TARGET = xIA64)
AM_CONDITIONAL(MIPS, test x$TARGET = xMIPS)
AM_CONDITIONAL(POWERPC, test x$TARGET = xPOWERPC)
AM_CONDITIONAL(POWERPC64, test x$TARGET = xPOWERPC64)
AM_CONDITIONAL(ARM, test x$TARGET = xARM)
AM_CONDITIONAL(S390X, test x$TARGET = xS390X)
AM_CONDITIONAL(HOST_X86, test x$HOST = xX86)
AM_CONDITIONAL(HOST_AMD64, test x$HOST = xAMD64)
AM_CONDITIONAL(HOST_ARM, test x$HOST = xARM)
AM_CONDITIONAL(CROSS_COMPILE, test "x$host" != "x$target")

AM_CONDITIONAL(JIT_SUPPORTED, test x$JIT_SUPPORTED = xyes)
AM_CONDITIONAL(INTERP_SUPPORTED, test x$interp_wanted = xtrue)
AM_CONDITIONAL(INCLUDED_LIBGC, test x$gc = xincluded)

AC_SUBST(LIBC)
AC_SUBST(INTL)
AC_SUBST(SQLITE)
AC_SUBST(SQLITE3)
AC_SUBST(X11)
AC_DEFINE_UNQUOTED(ARCHITECTURE,"$arch_target",[The architecture this is running on])
AC_SUBST(arch_target)
AC_SUBST(CFLAGS)
AC_SUBST(CPPFLAGS)
AC_SUBST(LDFLAGS)

mono_build_root=`pwd`
AC_SUBST(mono_build_root)

if test x$USEJIT = xtrue; then
  mono_runtime=mono/mini/mono
else
  mono_runtime=mono/interpreter/mint
fi
AC_SUBST(mono_runtime)

mono_cfg_root=$mono_build_root/runtime
if test x$host_win32 = xyes; then
  if test "x$cross_compiling" = "xno"; then
    mono_cfg_dir=`cygpath -w -a $mono_cfg_root`\\etc
  else
    mono_cfg_dir=`echo $mono_cfg_root | tr '/' '\\'`\\etc
  fi
else
  mono_cfg_dir=$mono_cfg_root/etc
fi
AC_SUBST(mono_cfg_dir)

AC_CONFIG_FILES([po/mcs/Makefile.in])

AC_CONFIG_FILES([runtime/mono-wrapper],[chmod +x runtime/mono-wrapper])
AC_CONFIG_FILES([runtime/monodis-wrapper],[chmod +x runtime/monodis-wrapper])

AC_CONFIG_COMMANDS([runtime/etc/mono/1.0/machine.config],
[   depth=../../../..
    case $srcdir in
    [[\\/$]]* | ?:[[\\/]]* ) reldir=$srcdir ;;
    .) reldir=$depth ;;
    *) reldir=$depth/$srcdir ;;
    esac
    $ac_aux_dir/install-sh -d runtime/etc/mono/1.0
    cd runtime/etc/mono/1.0
    rm -f machine.config
    $LN_S $reldir/data/net_1_1/machine.config machine.config
    cd $depth
],[LN_S='$LN_S'])

AC_CONFIG_COMMANDS([runtime/etc/mono/2.0/machine.config],
[   depth=../../../..
    case $srcdir in
    [[\\/$]]* | ?:[[\\/]]* ) reldir=$srcdir ;;
    .) reldir=$depth ;;
    *) reldir=$depth/$srcdir ;;
    esac
    $ac_aux_dir/install-sh -d runtime/etc/mono/2.0
    cd runtime/etc/mono/2.0
    rm -f machine.config
    $LN_S $reldir/data/net_2_0/machine.config machine.config
    cd $depth
],[LN_S='$LN_S'])

AC_CONFIG_COMMANDS([runtime/etc/mono/2.0/web.config],
[   depth=../../../..
    case $srcdir in
    [[\\/$]]* | ?:[[\\/]]* ) reldir=$srcdir ;;
    .) reldir=$depth ;;
    *) reldir=$depth/$srcdir ;;
    esac
    $ac_aux_dir/install-sh -d runtime/etc/mono/2.0
    cd runtime/etc/mono/2.0
    rm -f web.config
    $LN_S $reldir/data/net_2_0/web.config web.config
    cd $depth
],[LN_S='$LN_S'])

AC_CONFIG_COMMANDS([runtime/etc/mono/browscap.ini],
[   depth=../../..
    case $srcdir in
    [[\\/$]]* | ?:[[\\/]]* ) reldir=$srcdir ;;
    .) reldir=$depth ;;
    *) reldir=$depth/$srcdir ;;
    esac
    $ac_aux_dir/install-sh -d runtime/etc/mono/
    cd runtime/etc/mono/
    rm -f browscap.ini
    $LN_S $reldir/data/browscap.ini browscap.ini
    cd $depth
],[LN_S='$LN_S'])

AC_CONFIG_COMMANDS([runtime/etc/mono/2.0/Browsers/Compat.browser],
[   depth=../../../../..
    case $srcdir in
    [[\\/$]]* | ?:[[\\/]]* ) reldir=$srcdir ;;
    .) reldir=$depth ;;
    *) reldir=$depth/$srcdir ;;
    esac
    $ac_aux_dir/install-sh -d runtime/etc/mono/2.0/Browsers/
    cd runtime/etc/mono/2.0/Browsers
    rm -f Compat.browser
    $LN_S $reldir/data/Browsers/Compat.browser Compat.browser
    cd $depth
],[LN_S='$LN_S'])

AC_CONFIG_COMMANDS([runtime/etc/mono/4.0/Browsers/Compat.browser],
[   depth=../../../../..
    case $srcdir in
    [[\\/$]]* | ?:[[\\/]]* ) reldir=$srcdir ;;
    .) reldir=$depth ;;
    *) reldir=$depth/$srcdir ;;
    esac
    $ac_aux_dir/install-sh -d runtime/etc/mono/4.0/Browsers/
    cd runtime/etc/mono/4.0/Browsers
    rm -f Compat.browser
    $LN_S $reldir/data/Browsers/Compat.browser Compat.browser
    cd $depth
],[LN_S='$LN_S'])

AC_CONFIG_COMMANDS([runtime/etc/mono/4.5/Browsers/Compat.browser],
[   depth=../../../../..
    case $srcdir in
    [[\\/$]]* | ?:[[\\/]]* ) reldir=$srcdir ;;
    .) reldir=$depth ;;
    *) reldir=$depth/$srcdir ;;
    esac
    $ac_aux_dir/install-sh -d runtime/etc/mono/4.5/Browsers/
    cd runtime/etc/mono/4.5/Browsers
    rm -f Compat.browser
    $LN_S $reldir/data/Browsers/Compat.browser Compat.browser
    cd $depth
],[LN_S='$LN_S'])

AC_CONFIG_COMMANDS([runtime/etc/mono/4.0/machine.config],
[   depth=../../../..
    case $srcdir in
    [[\\/$]]* | ?:[[\\/]]* ) reldir=$srcdir ;;
    .) reldir=$depth ;;
    *) reldir=$depth/$srcdir ;;
    esac
    $ac_aux_dir/install-sh -d runtime/etc/mono/4.0
    cd runtime/etc/mono/4.0
    rm -f machine.config
    $LN_S $reldir/data/net_4_0/machine.config machine.config
    cd $depth
],[LN_S='$LN_S'])

AC_CONFIG_COMMANDS([runtime/etc/mono/4.0/web.config],
[   depth=../../../..
    case $srcdir in
    [[\\/$]]* | ?:[[\\/]]* ) reldir=$srcdir ;;
    .) reldir=$depth ;;
    *) reldir=$depth/$srcdir ;;
    esac
    $ac_aux_dir/install-sh -d runtime/etc/mono/4.0
    cd runtime/etc/mono/4.0
    rm -f web.config
    $LN_S $reldir/data/net_4_0/web.config web.config
    cd $depth
],[LN_S='$LN_S'])

AC_CONFIG_COMMANDS([runtime/etc/mono/4.5/machine.config],
[   depth=../../../..
    case $srcdir in
    [[\\/$]]* | ?:[[\\/]]* ) reldir=$srcdir ;;
    .) reldir=$depth ;;
    *) reldir=$depth/$srcdir ;;
    esac
    $ac_aux_dir/install-sh -d runtime/etc/mono/4.5
    cd runtime/etc/mono/4.5
    rm -f machine.config
    $LN_S $reldir/data/net_4_5/machine.config machine.config
    cd $depth
],[LN_S='$LN_S'])

AC_CONFIG_COMMANDS([runtime/etc/mono/4.5/web.config],
[   depth=../../../..
    case $srcdir in
    [[\\/$]]* | ?:[[\\/]]* ) reldir=$srcdir ;;
    .) reldir=$depth ;;
    *) reldir=$depth/$srcdir ;;
    esac
    $ac_aux_dir/install-sh -d runtime/etc/mono/4.5
    cd runtime/etc/mono/4.5
    rm -f web.config
    $LN_S $reldir/data/net_4_5/web.config web.config
    cd $depth
],[LN_S='$LN_S'])

AC_CONFIG_COMMANDS([quiet-libtool], [sed -e 's/echo "copying selected/# "copying selected/g' < libtool > libtool.tmp && mv libtool.tmp libtool && chmod a+x libtool; sed -e 's/$ECHO "copying selected/# "copying selected/g' < libtool > libtool.tmp && mv libtool.tmp libtool && chmod a+x libtool])

AC_OUTPUT([
Makefile
mono-core.spec
mono-uninstalled.pc
scripts/mono-find-provides
scripts/mono-find-requires
mono/Makefile
mono/utils/Makefile
mono/metadata/Makefile
mono/dis/Makefile
mono/cil/Makefile
mono/arch/Makefile
mono/arch/x86/Makefile
mono/arch/amd64/Makefile
mono/arch/ppc/Makefile
mono/arch/sparc/Makefile
mono/arch/s390x/Makefile
mono/arch/arm/Makefile
mono/arch/ia64/Makefile
mono/arch/mips/Makefile
mono/interpreter/Makefile
mono/tests/Makefile
mono/tests/tests-config
mono/tests/assemblyresolve/Makefile
mono/tests/cas/Makefile
mono/tests/cas/assembly/Makefile
mono/tests/cas/demand/Makefile
mono/tests/cas/inheritance/Makefile
mono/tests/cas/linkdemand/Makefile
mono/tests/cas/threads/Makefile
mono/tests/gc-descriptors/Makefile
mono/benchmark/Makefile
mono/monograph/Makefile
mono/io-layer/Makefile
mono/mini/Makefile
mono/profiler/Makefile
m4/Makefile
ikvm-native/Makefile
scripts/Makefile
man/Makefile
docs/Makefile
data/Makefile
data/net_2_0/Makefile
data/net_4_0/Makefile
data/net_4_5/Makefile
data/net_2_0/Browsers/Makefile
data/net_4_0/Browsers/Makefile
data/net_4_5/Browsers/Makefile
data/mint.pc
data/mono-2.pc
data/monosgen-2.pc
data/mono.pc
data/mono-cairo.pc
data/mono-nunit.pc
data/mono-options.pc
data/mono-lineeditor.pc
data/monodoc.pc
data/mono.web.pc
data/dotnet.pc
data/dotnet35.pc
data/wcf.pc
data/cecil.pc
data/system.web.extensions_1.0.pc
data/system.web.extensions.design_1.0.pc
data/system.web.mvc.pc
data/system.web.mvc2.pc
data/system.web.mvc3.pc
data/aspnetwebstack.pc
data/reactive.pc
samples/Makefile
support/Makefile
data/config
tools/Makefile
tools/locale-builder/Makefile
tools/sgen/Makefile
runtime/Makefile
msvc/Makefile
po/Makefile
])

# Update all submodules recursively to ensure everything is checked out
$srcdir/scripts/update_submodules

if test x$host_win32 = xyes; then
   # Get rid of 'cyg' prefixes in library names
   sed -e "s/\/cyg\//\/\//" libtool > libtool.new; mv libtool.new libtool; chmod 755 libtool
   # libtool seems to inherit -mno-cygwin from our CFLAGS, and uses it to compile its executable
   # wrapper scripts which use exec(). gcc has no problem compiling+linking this, but the resulting
   # executable doesn't work...
   sed -e "s,-mno-cygwin,,g" libtool > libtool.new; mv libtool.new libtool; chmod 755 libtool
fi

if test x$platform_darwin = xyes; then
   # This doesn't seem to be required and it slows down parallel builds
   sed -e 's,lock_old_archive_extraction=yes,lock_old_archive_extraction=no,g' < libtool > libtool.new && mv libtool.new libtool && chmod +x libtool
fi

(
  case $prefix in
  NONE) prefix=$ac_default_prefix ;;
  esac
  case $exec_prefix in
  NONE) exec_prefix='${prefix}' ;;
  esac

  #
  # If we are cross compiling, we don't build in the mcs/ tree.  Let us not clobber
  # any existing config.make.  This allows people to share the same source tree
  # with different build directories, one native and one cross
  #
  if test x$cross_compiling = xno && test x$enable_mcs_build != xno; then

    test -w $mcs_topdir/build || chmod +w $mcs_topdir/build

    echo "prefix=$prefix" > $mcs_topdir/build/config.make
    echo "exec_prefix=$exec_prefix" >> $mcs_topdir/build/config.make
    echo "sysconfdir=$sysconfdir" >> $mcs_topdir/build/config.make
    echo 'mono_libdir=${exec_prefix}/lib' >> $mcs_topdir/build/config.make
    echo 'IL_FLAGS = /debug' >> $mcs_topdir/build/config.make
    echo "RUNTIME = $mono_build_root/runtime/mono-wrapper" >> $mcs_topdir/build/config.make
    echo "ILDISASM = $mono_build_root/runtime/monodis-wrapper" >> $mcs_topdir/build/config.make
    echo "JAY_CFLAGS = $JAY_CFLAGS" >> $mcs_topdir/build/config.make

    case $INSTALL in
    [[\\/$]]* | ?:[[\\/]]* ) mcs_INSTALL=$INSTALL ;;
    *) mcs_INSTALL=$mono_build_root/$INSTALL ;;
    esac

    echo "INSTALL = $mcs_INSTALL" >> $mcs_topdir/build/config.make

    export VERSION
    [myver=$($AWK 'BEGIN {
      split (ENVIRON["VERSION"] ".0.0.0", vsplit, ".")
      if(length(vsplit [1]) > 4) {
        split (substr(ENVIRON["VERSION"], 0, 4) "." substr(ENVIRON["VERSION"], 5) ".0.0", vsplit, ".")
      }
      print vsplit [1] "." vsplit [2] "." vsplit [3] "." vsplit [4]
    }')]

    echo "MONO_VERSION = $myver" >> $mcs_topdir/build/config.make

    if test x$platform_darwin = xyes; then
      echo "PLATFORM = darwin" >> $mcs_topdir/build/config.make
    fi

	if test x$AOT_SUPPORTED = xyes -a x$enable_system_aot = xdefault; then
	   enable_system_aot=yes
	fi

	if test "x$enable_loadedllvm" = "xyes"; then
	   # This seems to fail on the x86 buildbots
	   enable_system_aot=no
	fi

    if test x$host_win32 = xno -a x$enable_system_aot = xyes; then
      echo "ENABLE_AOT = 1" >> $mcs_topdir/build/config.make
    fi

    if test x$DISABLE_MCS_DOCS = xyes; then
      echo "DISABLE_MCS_DOCS = yes" >> $mcs_topdir/build/config.make
    fi

    if test x$has_extension_module != xno; then
        echo "EXTENSION_MODULE = 1" >> $srcdir/$mcsdir/build/config.make
    fi

	default_profile=net_2_0
    if test -z "$INSTALL_4_0_TRUE"; then :
  		default_profile=net_4_0
    fi
    if test -z "$INSTALL_MONODROID_TRUE"; then :
  		default_profile=monodroid
    fi
    if test -z "$INSTALL_MONOTOUCH_TRUE"; then :
  		default_profile=monotouch
    fi
    if test -z "$INSTALL_4_5_TRUE"; then :
  		default_profile=net_4_5
    fi
    
    echo "DEFAULT_PROFILE = $default_profile" >> $srcdir/$mcsdir/build/config.make
    
    if test "x$test_bcl_opt" = "xyes"; then    
      echo "BCL_OPTIMIZE = 1" >> $srcdir/$mcsdir/build/config.make
    fi

  fi

  # if we have an olive folder, override the default settings
  if test -d $olivedir; then

    if test x$cross_compiling = xno && test x$enable_olive_build != xno; then

      test -w $srcdir/$olivedir/build || chmod +w $srcdir/$olivedir/build

      echo "prefix=$prefix" > $srcdir/$olivedir/build/config.make
      echo "exec_prefix=$exec_prefix" >> $srcdir/$olivedir/build/config.make
      echo 'mono_libdir=${exec_prefix}/lib' >> $srcdir/$olivedir/build/config.make
      echo 'MCS_FLAGS = $(PLATFORM_DEBUG_FLAGS)' >> $srcdir/$olivedir/build/config.make
      echo "RUNTIME = $mono_build_root/runtime/mono-wrapper" >> $srcdir/$olivedir/build/config.make
      echo "MONO_VERSION = $myver" >> $srcdir/$olivedir/build/config.make
    fi
  fi

)

libgdiplus_msg=${libgdiplus_loc:-assumed to be installed}

echo "
        mcs source:    $mcsdir

   Engine:
	GC:	       $gc_msg 
	TLS:           $with_tls
	SIGALTSTACK:   $with_sigaltstack
	Engine:        $jit_status
	oprofile:      $OPROFILE
	BigArrays:     $enable_big_arrays
	DTrace:        $enable_dtrace
	LLVM Back End: $enable_llvm (dynamically loaded: $enable_loadedllvm)

   Libraries:
	.NET 2.0/3.5:  $with_profile2
	.NET 4.0:      $with_profile4
	.NET 4.5:      $with_profile4_5
	MonoDroid:     $with_monodroid
	MonoTouch:     $with_monotouch
	JNI support:   $jdk_headers_found
	libgdiplus:    $libgdiplus_msg
	zlib:          $zlib_msg
	$disabled
"
if test x$with_static_mono = xno -a "x$host_win32" != "xyes"; then
   AC_MSG_WARN(Turning off static Mono is a risk, you might run into unexpected bugs)
fi<|MERGE_RESOLUTION|>--- conflicted
+++ resolved
@@ -1625,8 +1625,6 @@
 		], [
 				AC_MSG_RESULT(no)
 				with_tls=pthread
-		], [
-				AC_MSG_RESULT(cross compiling. test skipped)
 		])
 	fi
 
@@ -2798,11 +2796,7 @@
 dnl Use GCC atomic ops if they work on the target.
 if test x$GCC = "xyes"; then
 	case $TARGET in
-<<<<<<< HEAD
-	X86 | AMD64 | POWERPC | POWERPC64 | MIPS)
-=======
 	X86 | AMD64 | ARM | POWERPC | POWERPC64 | MIPS | S390X)
->>>>>>> 6a297551
 		AC_DEFINE(USE_GCC_ATOMIC_OPS, 1, [...])
 		;;
 	esac
