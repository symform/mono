--- conflicted
+++ resolved
@@ -118,11 +118,7 @@
 	ln -sf $< $@
 
 install-exec-hook:
-<<<<<<< HEAD
 	(cd $(DESTDIR)$(bindir); ln -sf mono-$(mono_bin_suffix) mono)
-=======
-	ln -sf mono-$(mono_bin_suffix) $(DESTDIR)$(bindir)/mono
->>>>>>> ff41b501
 	(cd $(DESTDIR)$(libdir); for i in libmono$(libmono_suffix)*; do ln -sf $$i `echo $$i | sed s/$(libmono_suffix)//` ; done)
 endif
 
