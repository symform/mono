/*
 * assembly.c: Routines for loading assemblies.
 * 
 * Author:
 *   Miguel de Icaza (miguel@ximian.com)
 *
 * Copyright 2001-2003 Ximian, Inc (http://www.ximian.com)
 * Copyright 2004-2009 Novell, Inc (http://www.novell.com)
 * Copyright 2011 Xamarin, Inc (http://www.xamarin.com)
 */
#include <config.h>
#include <stdio.h>
#include <glib.h>
#include <errno.h>
#include <string.h>
#include <stdlib.h>
#include "assembly.h"
#include "image.h"
#include "object-internals.h"
#include <mono/metadata/loader.h>
#include <mono/metadata/tabledefs.h>
#include <mono/metadata/metadata-internals.h>
#include <mono/metadata/profiler-private.h>
#include <mono/metadata/class-internals.h>
#include <mono/metadata/domain-internals.h>
#include <mono/metadata/mono-endian.h>
#include <mono/metadata/mono-debug.h>
#include <mono/io-layer/io-layer.h>
#include <mono/utils/mono-uri.h>
#include <mono/metadata/mono-config.h>
#include <mono/utils/mono-digest.h>
#include <mono/utils/mono-logger-internal.h>
#include <mono/utils/mono-path.h>
#include <mono/metadata/reflection.h>
#include <mono/metadata/coree.h>
#include <mono/metadata/cil-coff.h>
#include <mono/utils/mono-io-portability.h>
#include <mono/utils/atomic.h>
#include <mono/utils/mono-mutex.h>

#ifndef HOST_WIN32
#include <sys/types.h>
#include <unistd.h>
#include <sys/stat.h>
#endif

#ifdef PLATFORM_MACOSX
#include <mach-o/dyld.h>
#endif

/* AssemblyVersionMap: an assembly name and the assembly version set on which it is based */
typedef struct  {
	const char* assembly_name;
	guint8 version_set_index;
} AssemblyVersionMap;

/* the default search path is empty, the first slot is replaced with the computed value */
static const char*
default_path [] = {
	NULL,
	NULL,
	NULL
};

/* Contains the list of directories to be searched for assemblies (MONO_PATH) */
static char **assemblies_path = NULL;

/* Contains the list of directories that point to auxiliary GACs */
static char **extra_gac_paths = NULL;

#ifndef DISABLE_ASSEMBLY_REMAPPING
/* The list of system assemblies what will be remapped to the running
 * runtime version. WARNING: this list must be sorted.
 * The integer number is an index in the MonoRuntimeInfo structure, whose
 * values can be found in domain.c - supported_runtimes. Look there
 * to understand what remapping will be made.
 */
static const AssemblyVersionMap framework_assemblies [] = {
	{"Accessibility", 0},
	{"Commons.Xml.Relaxng", 0},
	{"I18N", 0},
	{"I18N.CJK", 0},
	{"I18N.MidEast", 0},
	{"I18N.Other", 0},
	{"I18N.Rare", 0},
	{"I18N.West", 0},
	{"Microsoft.VisualBasic", 1},
	{"Microsoft.VisualC", 1},
	{"Mono.Cairo", 0},
	{"Mono.CompilerServices.SymbolWriter", 0},
	{"Mono.Data", 0},
	{"Mono.Data.SybaseClient", 0},
	{"Mono.Data.Tds", 0},
	{"Mono.Data.TdsClient", 0},
	{"Mono.GetOptions", 0},
	{"Mono.Http", 0},
	{"Mono.Posix", 0},
	{"Mono.Security", 0},
	{"Mono.Security.Win32", 0},
	{"Mono.Xml.Ext", 0},
	{"Novell.Directory.Ldap", 0},
	{"Npgsql", 0},
	{"PEAPI", 0},
	{"System", 0},
	{"System.ComponentModel.DataAnnotations", 2},
	{"System.Configuration", 0},
	{"System.Configuration.Install", 0},
	{"System.Core", 2},
	{"System.Data", 0},
	{"System.Data.Linq", 2},
	{"System.Data.OracleClient", 0},
	{"System.Data.Services", 2},
	{"System.Data.Services.Client", 2},
	{"System.Data.SqlXml", 0},
	{"System.Design", 0},
	{"System.DirectoryServices", 0},
	{"System.Drawing", 0},
	{"System.Drawing.Design", 0},
	{"System.EnterpriseServices", 0},
	{"System.Management", 0},
	{"System.Messaging", 0},
	{"System.Net", 2},
	{"System.Runtime.Remoting", 0},
	{"System.Runtime.Serialization", 3},
	{"System.Runtime.Serialization.Formatters.Soap", 0},
	{"System.Security", 0},
	{"System.ServiceModel.Web", 2},
	{"System.ServiceProcess", 0},
	{"System.Transactions", 0},
	{"System.Web", 0},
	{"System.Web.Abstractions", 2},
	{"System.Web.DynamicData", 2},
	{"System.Web.Extensions", 2},
	{"System.Web.Mobile", 0},
	{"System.Web.Routing", 2},
	{"System.Web.Services", 0},
	{"System.Windows.Forms", 0},
	{"System.Xml", 0},
	{"System.Xml.Linq", 2},
	{"WindowsBase", 3},
	{"mscorlib", 0}
};
#endif

/*
 * keeps track of loaded assemblies
 */
static GList *loaded_assemblies = NULL;
static MonoAssembly *corlib;

#if defined(__native_client__)

/* On Native Client, allow mscorlib to be loaded from memory  */
/* instead of loaded off disk.  If these are not set, default */
/* mscorlib loading will take place                           */

/* NOTE: If mscorlib data is passed to mono in this way then */
/* it needs to remain allocated during the use of mono.      */

static void *corlibData = NULL;
static size_t corlibSize = 0;

void
mono_set_corlib_data (void *data, size_t size)
{
  corlibData = data;
  corlibSize = size;
}

#endif

/* This protects loaded_assemblies and image->references */
#define mono_assemblies_lock() mono_mutex_lock (&assemblies_mutex)
#define mono_assemblies_unlock() mono_mutex_unlock (&assemblies_mutex)
static mono_mutex_t assemblies_mutex;

/* If defined, points to the bundled assembly information */
const MonoBundledAssembly **bundles;

static mono_mutex_t assembly_binding_mutex;

/* Loaded assembly binding info */
static GSList *loaded_assembly_bindings = NULL;

static MonoAssembly*
mono_assembly_invoke_search_hook_internal (MonoAssemblyName *aname, gboolean refonly, gboolean postload);
static MonoBoolean
mono_assembly_is_in_gac (const gchar *filanem);

static gchar*
encode_public_tok (const guchar *token, gint32 len)
{
	const static gchar allowed [] = { '0', '1', '2', '3', '4', '5', '6', '7', '8', '9', 'a', 'b', 'c', 'd', 'e', 'f' };
	gchar *res;
	int i;

	res = g_malloc (len * 2 + 1);
	for (i = 0; i < len; i++) {
		res [i * 2] = allowed [token [i] >> 4];
		res [i * 2 + 1] = allowed [token [i] & 0xF];
	}
	res [len * 2] = 0;
	return res;
}

/**
 * mono_public_tokens_are_equal:
 * @pubt1: first public key token
 * @pubt2: second public key token
 *
 * Compare two public key tokens and return #TRUE is they are equal and #FALSE
 * otherwise.
 */
gboolean
mono_public_tokens_are_equal (const unsigned char *pubt1, const unsigned char *pubt2)
{
	return memcmp (pubt1, pubt2, 16) == 0;
}

/**
 * mono_set_assemblies_path:
 * @path: list of paths that contain directories where Mono will look for assemblies
 *
 * Use this method to override the standard assembly lookup system and
 * override any assemblies coming from the GAC.  This is the method
 * that supports the MONO_PATH variable.
 *
 * Notice that MONO_PATH and this method are really a very bad idea as
 * it prevents the GAC from working and it prevents the standard
 * resolution mechanisms from working.  Nonetheless, for some debugging
 * situations and bootstrapping setups, this is useful to have. 
 */
void
mono_set_assemblies_path (const char* path)
{
	char **splitted, **dest;

	splitted = g_strsplit (path, G_SEARCHPATH_SEPARATOR_S, 1000);
	if (assemblies_path)
		g_strfreev (assemblies_path);
	assemblies_path = dest = splitted;
	while (*splitted) {
		char *tmp = *splitted;
		if (*tmp)
			*dest++ = mono_path_canonicalize (tmp);
		g_free (tmp);
		splitted++;
	}
	*dest = *splitted;

	if (g_getenv ("MONO_DEBUG") == NULL)
		return;

	splitted = assemblies_path;
	while (*splitted) {
		if (**splitted && !g_file_test (*splitted, G_FILE_TEST_IS_DIR))
			g_warning ("'%s' in MONO_PATH doesn't exist or has wrong permissions.", *splitted);

		splitted++;
	}
}

/* Native Client can't get this info from an environment variable so */
/* it's passed in to the runtime, or set manually by embedding code. */
#ifdef __native_client__
char* nacl_mono_path = NULL;
#endif

static void
check_path_env (void)
{
	const char* path;
	path = g_getenv ("MONO_PATH");
#ifdef __native_client__
	if (!path)
		path = nacl_mono_path;
#endif
	if (!path || assemblies_path != NULL)
		return;

	mono_set_assemblies_path(path);
}

static void
check_extra_gac_path_env (void) {
	const char *path;
	char **splitted, **dest;
	
	path = g_getenv ("MONO_GAC_PREFIX");
	if (!path)
		return;

	splitted = g_strsplit (path, G_SEARCHPATH_SEPARATOR_S, 1000);
	if (extra_gac_paths)
		g_strfreev (extra_gac_paths);
	extra_gac_paths = dest = splitted;
	while (*splitted){
		if (**splitted)
			*dest++ = *splitted;
		splitted++;
	}
	*dest = *splitted;
	
	if (g_getenv ("MONO_DEBUG") == NULL)
		return;

	while (*splitted) {
		if (**splitted && !g_file_test (*splitted, G_FILE_TEST_IS_DIR))
			g_warning ("'%s' in MONO_GAC_PREFIX doesn't exist or has wrong permissions.", *splitted);

		splitted++;
	}
}

static gboolean
assembly_binding_maps_name (MonoAssemblyBindingInfo *info, MonoAssemblyName *aname)
{
	if (!info || !info->name)
		return FALSE;

	if (strcmp (info->name, aname->name))
		return FALSE;

	if (info->major != aname->major || info->minor != aname->minor)
		return FALSE;

	if ((info->culture != NULL && info->culture [0]) != (aname->culture != NULL && aname->culture [0])) 
		return FALSE;
	
	if (info->culture && aname->culture && strcmp (info->culture, aname->culture))
		return FALSE;
	
	if (!mono_public_tokens_are_equal (info->public_key_token, aname->public_key_token))
		return FALSE;

	return TRUE;
}

static void
mono_assembly_binding_info_free (MonoAssemblyBindingInfo *info)
{
	if (!info)
		return;

	g_free (info->name);
	g_free (info->culture);
}

static void
get_publisher_policy_info (MonoImage *image, MonoAssemblyName *aname, MonoAssemblyBindingInfo *binding_info)
{
	MonoTableInfo *t;
	guint32 cols [MONO_MANIFEST_SIZE];
	const gchar *filename;
	gchar *subpath, *fullpath;

	t = &image->tables [MONO_TABLE_MANIFESTRESOURCE];
	/* MS Impl. accepts policy assemblies with more than
	 * one manifest resource, and only takes the first one */
	if (t->rows < 1) {
		binding_info->is_valid = FALSE;
		return;
	}
	
	mono_metadata_decode_row (t, 0, cols, MONO_MANIFEST_SIZE);
	if ((cols [MONO_MANIFEST_IMPLEMENTATION] & MONO_IMPLEMENTATION_MASK) != MONO_IMPLEMENTATION_FILE) {
		binding_info->is_valid = FALSE;
		return;
	}
	
	filename = mono_metadata_string_heap (image, cols [MONO_MANIFEST_NAME]);
	g_assert (filename != NULL);
	
	subpath = g_path_get_dirname (image->name);
	fullpath = g_build_path (G_DIR_SEPARATOR_S, subpath, filename, NULL);
	mono_config_parse_publisher_policy (fullpath, binding_info);
	g_free (subpath);
	g_free (fullpath);
	
	/* Define the optional elements/attributes before checking */
	if (!binding_info->culture)
		binding_info->culture = g_strdup ("");
	
	/* Check that the most important elements/attributes exist */
	if (!binding_info->name || !binding_info->public_key_token [0] || !binding_info->has_old_version_bottom ||
			!binding_info->has_new_version || !assembly_binding_maps_name (binding_info, aname)) {
		mono_assembly_binding_info_free (binding_info);
		binding_info->is_valid = FALSE;
		return;
	}

	binding_info->is_valid = TRUE;
}

static int
compare_versions (AssemblyVersionSet *v, MonoAssemblyName *aname)
{
	if (v->major > aname->major)
		return 1;
	else if (v->major < aname->major)
		return -1;

	if (v->minor > aname->minor)
		return 1;
	else if (v->minor < aname->minor)
		return -1;

	if (v->build > aname->build)
		return 1;
	else if (v->build < aname->build)
		return -1;

	if (v->revision > aname->revision)
		return 1;
	else if (v->revision < aname->revision)
		return -1;

	return 0;
}

static gboolean
check_policy_versions (MonoAssemblyBindingInfo *info, MonoAssemblyName *name)
{
	if (!info->is_valid)
		return FALSE;
	
	/* If has_old_version_top doesn't exist, we don't have an interval */
	if (!info->has_old_version_top) {
		if (compare_versions (&info->old_version_bottom, name) == 0)
			return TRUE;

		return FALSE;
	}

	/* Check that the version defined by name is valid for the interval */
	if (compare_versions (&info->old_version_top, name) < 0)
		return FALSE;

	/* We should be greater or equal than the small version */
	if (compare_versions (&info->old_version_bottom, name) > 0)
		return FALSE;

	return TRUE;
}

/**
 * mono_assembly_names_equal:
 * @l: first assembly
 * @r: second assembly.
 *
 * Compares two MonoAssemblyNames and returns whether they are equal.
 *
 * This compares the names, the cultures, the release version and their
 * public tokens.
 *
 * Returns: TRUE if both assembly names are equal.
 */
gboolean
mono_assembly_names_equal (MonoAssemblyName *l, MonoAssemblyName *r)
{
	if (!l->name || !r->name)
		return FALSE;

	if (strcmp (l->name, r->name))
		return FALSE;

	if (l->culture && r->culture && strcmp (l->culture, r->culture))
		return FALSE;

	if (l->major != r->major || l->minor != r->minor ||
			l->build != r->build || l->revision != r->revision)
		if (! ((l->major == 0 && l->minor == 0 && l->build == 0 && l->revision == 0) || (r->major == 0 && r->minor == 0 && r->build == 0 && r->revision == 0)))
			return FALSE;

	if (!l->public_key_token [0] || !r->public_key_token [0])
		return TRUE;

	if (!mono_public_tokens_are_equal (l->public_key_token, r->public_key_token))
		return FALSE;

	return TRUE;
}

static MonoAssembly *
load_in_path (const char *basename, const char** search_path, MonoImageOpenStatus *status, MonoBoolean refonly)
{
	int i;
	char *fullpath;
	MonoAssembly *result;

	for (i = 0; search_path [i]; ++i) {
		fullpath = g_build_filename (search_path [i], basename, NULL);
		result = mono_assembly_open_full (fullpath, status, refonly);
		g_free (fullpath);
		if (result)
			return result;
	}
	return NULL;
}

/**
 * mono_assembly_setrootdir:
 * @root_dir: The pathname of the root directory where we will locate assemblies
 *
 * This routine sets the internal default root directory for looking up
 * assemblies.
 *
 * This is used by Windows installations to compute dynamically the
 * place where the Mono assemblies are located.
 *
 */
void
mono_assembly_setrootdir (const char *root_dir)
{
	/*
	 * Override the MONO_ASSEMBLIES directory configured at compile time.
	 */
	/* Leak if called more than once */
	default_path [0] = g_strdup (root_dir);
}

/**
 * mono_assembly_getrootdir:
 * 
 * Obtains the root directory used for looking up assemblies.
 *
 * Returns: a string with the directory, this string should not be freed.
 */
G_CONST_RETURN gchar *
mono_assembly_getrootdir (void)
{
	return default_path [0];
}

/**
 * mono_set_dirs:
 * @assembly_dir: the base directory for assemblies
 * @config_dir: the base directory for configuration files
 *
 * This routine is used internally and by developers embedding
 * the runtime into their own applications.
 *
 * There are a number of cases to consider: Mono as a system-installed
 * package that is available on the location preconfigured or Mono in
 * a relocated location.
 *
 * If you are using a system-installed Mono, you can pass NULL
 * to both parameters.  If you are not, you should compute both
 * directory values and call this routine.
 *
 * The values for a given PREFIX are:
 *
 *    assembly_dir: PREFIX/lib
 *    config_dir:   PREFIX/etc
 *
 * Notice that embedders that use Mono in a relocated way must
 * compute the location at runtime, as they will be in control
 * of where Mono is installed.
 */
void
mono_set_dirs (const char *assembly_dir, const char *config_dir)
{
#if defined (MONO_ASSEMBLIES)
	if (assembly_dir == NULL)
		assembly_dir = MONO_ASSEMBLIES;
#endif
#if defined (MONO_CFG_DIR)
	if (config_dir == NULL)
		config_dir = MONO_CFG_DIR;
#endif
	mono_assembly_setrootdir (assembly_dir);
	mono_set_config_dir (config_dir);
}

#ifndef HOST_WIN32

static char *
compute_base (char *path)
{
	char *p = strrchr (path, '/');
	if (p == NULL)
		return NULL;

	/* Not a well known Mono executable, we are embedded, cant guess the base  */
<<<<<<< HEAD
	if (strcmp (p, "/mono") && strcmp (p, "/mono-sgen") && strcmp (p, "/mono-boehm") && strcmp (p, "/pedump") && strcmp (p, "/monodis") && strcmp (p, "/mint") && strcmp (p, "/monodiet"))
=======
	if (strcmp (p, "/mono") && strcmp (p, "/mono-boehm") && strcmp (p, "/mono-sgen") && strcmp (p, "/pedump") && strcmp (p, "/monodis"))
>>>>>>> 88c3f0b7
		return NULL;
	    
	*p = 0;
	p = strrchr (path, '/');
	if (p == NULL)
		return NULL;
	
	if (strcmp (p, "/bin") != 0)
		return NULL;
	*p = 0;
	return path;
}

static void
fallback (void)
{
	mono_set_dirs (MONO_ASSEMBLIES, MONO_CFG_DIR);
}

static G_GNUC_UNUSED void
set_dirs (char *exe)
{
	char *base;
	char *config, *lib, *mono;
	struct stat buf;
	
	/*
	 * Only /usr prefix is treated specially
	 */
	if (strncmp (exe, MONO_BINDIR, strlen (MONO_BINDIR)) == 0 || (base = compute_base (exe)) == NULL){
		fallback ();
		return;
	}

	config = g_build_filename (base, "etc", NULL);
	lib = g_build_filename (base, "lib", NULL);
	mono = g_build_filename (lib, "mono/2.0", NULL);
	if (stat (mono, &buf) == -1)
		fallback ();
	else {
		mono_set_dirs (lib, config);
	}
	
	g_free (config);
	g_free (lib);
	g_free (mono);
}

#endif /* HOST_WIN32 */

/**
 * mono_set_rootdir:
 *
 * Registers the root directory for the Mono runtime, for Linux and Solaris 10,
 * this auto-detects the prefix where Mono was installed. 
 */
void
mono_set_rootdir (void)
{
#if defined(HOST_WIN32) || (defined(PLATFORM_MACOSX) && !defined(TARGET_ARM))
	gchar *bindir, *installdir, *root, *name, *resolvedname, *config;

#ifdef HOST_WIN32
	name = mono_get_module_file_name ((HMODULE) &__ImageBase);
#else
 	{
		/* 
		 * _NSGetExecutablePath may return -1 to indicate buf is not large
		 *  enough, but we ignore that case to avoid having to do extra dynamic
		 *  allocation for the path and hope that 4096 is enough - this is 
		 *  ok in the Linux/Solaris case below at least...
		 */
 		
		gchar buf[4096];
 		guint buf_size = sizeof (buf);
 
		name = NULL;
 		if (_NSGetExecutablePath (buf, &buf_size) == 0)
 			name = g_strdup (buf);
 
 		if (name == NULL) {
 			fallback ();
 			return;
 		}
 	}
#endif

	resolvedname = mono_path_resolve_symlinks (name);

	bindir = g_path_get_dirname (resolvedname);
	installdir = g_path_get_dirname (bindir);
	root = g_build_path (G_DIR_SEPARATOR_S, installdir, "lib", NULL);

	config = g_build_filename (root, "..", "etc", NULL);
#ifdef HOST_WIN32
	mono_set_dirs (root, config);
#else
	if (g_file_test (root, G_FILE_TEST_EXISTS) && g_file_test (config, G_FILE_TEST_EXISTS))
		mono_set_dirs (root, config);
	else
		fallback ();
#endif

	g_free (config);
	g_free (root);
	g_free (installdir);
	g_free (bindir);
	g_free (name);
	g_free (resolvedname);
#elif defined(DISABLE_MONO_AUTODETECTION)
	fallback ();
#else
	char buf [4096];
	int  s;
	char *str;

	/* Linux style */
	s = readlink ("/proc/self/exe", buf, sizeof (buf)-1);

	if (s != -1){
		buf [s] = 0;
		set_dirs (buf);
		return;
	}

	/* Solaris 10 style */
	str = g_strdup_printf ("/proc/%d/path/a.out", getpid ());
	s = readlink (str, buf, sizeof (buf)-1);
	g_free (str);
	if (s != -1){
		buf [s] = 0;
		set_dirs (buf);
		return;
	} 
	fallback ();
#endif
}

/**
 * mono_assemblies_init:
 *
 *  Initialize global variables used by this module.
 */
void
mono_assemblies_init (void)
{
	/*
	 * Initialize our internal paths if we have not been initialized yet.
	 * This happens when embedders use Mono.
	 */
	if (mono_assembly_getrootdir () == NULL)
		mono_set_rootdir ();

	check_path_env ();
	check_extra_gac_path_env ();

	mono_mutex_init_recursive (&assemblies_mutex);
	mono_mutex_init (&assembly_binding_mutex);
}

static void
mono_assembly_binding_lock (void)
{
	mono_locks_mutex_acquire (&assembly_binding_mutex, AssemblyBindingLock);
}

static void
mono_assembly_binding_unlock (void)
{
	mono_locks_mutex_release (&assembly_binding_mutex, AssemblyBindingLock);
}

gboolean
mono_assembly_fill_assembly_name (MonoImage *image, MonoAssemblyName *aname)
{
	MonoTableInfo *t = &image->tables [MONO_TABLE_ASSEMBLY];
	guint32 cols [MONO_ASSEMBLY_SIZE];
	gint32 machine, flags;

	if (!t->rows)
		return FALSE;

	mono_metadata_decode_row (t, 0, cols, MONO_ASSEMBLY_SIZE);

	aname->hash_len = 0;
	aname->hash_value = NULL;
	aname->name = mono_metadata_string_heap (image, cols [MONO_ASSEMBLY_NAME]);
	aname->culture = mono_metadata_string_heap (image, cols [MONO_ASSEMBLY_CULTURE]);
	aname->flags = cols [MONO_ASSEMBLY_FLAGS];
	aname->major = cols [MONO_ASSEMBLY_MAJOR_VERSION];
	aname->minor = cols [MONO_ASSEMBLY_MINOR_VERSION];
	aname->build = cols [MONO_ASSEMBLY_BUILD_NUMBER];
	aname->revision = cols [MONO_ASSEMBLY_REV_NUMBER];
	aname->hash_alg = cols [MONO_ASSEMBLY_HASH_ALG];
	if (cols [MONO_ASSEMBLY_PUBLIC_KEY]) {
		guchar* token = g_malloc (8);
		gchar* encoded;
		const gchar* pkey;
		int len;

		pkey = mono_metadata_blob_heap (image, cols [MONO_ASSEMBLY_PUBLIC_KEY]);
		len = mono_metadata_decode_blob_size (pkey, &pkey);
		aname->public_key = (guchar*)pkey;

		mono_digest_get_public_token (token, aname->public_key, len);
		encoded = encode_public_tok (token, 8);
		g_strlcpy ((char*)aname->public_key_token, encoded, MONO_PUBLIC_KEY_TOKEN_LENGTH);

		g_free (encoded);
		g_free (token);
	}
	else {
		aname->public_key = NULL;
		memset (aname->public_key_token, 0, MONO_PUBLIC_KEY_TOKEN_LENGTH);
	}

	if (cols [MONO_ASSEMBLY_PUBLIC_KEY]) {
		aname->public_key = (guchar*)mono_metadata_blob_heap (image, cols [MONO_ASSEMBLY_PUBLIC_KEY]);
	}
	else
		aname->public_key = 0;

	machine = ((MonoCLIImageInfo*)(image->image_info))->cli_header.coff.coff_machine;
	flags = ((MonoCLIImageInfo*)(image->image_info))->cli_cli_header.ch_flags;
	switch (machine) {
	case COFF_MACHINE_I386:
		/* https://bugzilla.xamarin.com/show_bug.cgi?id=17632 */
		if (flags & (CLI_FLAGS_32BITREQUIRED|CLI_FLAGS_PREFERRED32BIT))
			aname->arch = MONO_PROCESSOR_ARCHITECTURE_X86;
		else if ((flags & 0x70) == 0x70)
			aname->arch = MONO_PROCESSOR_ARCHITECTURE_NONE;
		else
			aname->arch = MONO_PROCESSOR_ARCHITECTURE_MSIL;
		break;
	case COFF_MACHINE_IA64:
		aname->arch = MONO_PROCESSOR_ARCHITECTURE_IA64;
		break;
	case COFF_MACHINE_AMD64:
		aname->arch = MONO_PROCESSOR_ARCHITECTURE_AMD64;
		break;
	case COFF_MACHINE_ARM:
		aname->arch = MONO_PROCESSOR_ARCHITECTURE_ARM;
		break;
	default:
		break;
	}

	return TRUE;
}

/**
 * mono_stringify_assembly_name:
 * @aname: the assembly name.
 *
 * Convert @aname into its string format. The returned string is dynamically
 * allocated and should be freed by the caller.
 *
 * Returns: a newly allocated string with a string representation of
 * the assembly name.
 */
char*
mono_stringify_assembly_name (MonoAssemblyName *aname)
{
	const char *quote = (aname->name && g_ascii_isspace (aname->name [0])) ? "\"" : "";

	return g_strdup_printf (
		"%s%s%s, Version=%d.%d.%d.%d, Culture=%s, PublicKeyToken=%s%s",
		quote, aname->name, quote,
		aname->major, aname->minor, aname->build, aname->revision,
		aname->culture && *aname->culture? aname->culture: "neutral",
		aname->public_key_token [0] ? (char *)aname->public_key_token : "null",
		(aname->flags & ASSEMBLYREF_RETARGETABLE_FLAG) ? ", Retargetable=Yes" : "");
}

static gchar*
assemblyref_public_tok (MonoImage *image, guint32 key_index, guint32 flags)
{
	const gchar *public_tok;
	int len;

	public_tok = mono_metadata_blob_heap (image, key_index);
	len = mono_metadata_decode_blob_size (public_tok, &public_tok);

	if (flags & ASSEMBLYREF_FULL_PUBLIC_KEY_FLAG) {
		guchar token [8];
		mono_digest_get_public_token (token, (guchar*)public_tok, len);
		return encode_public_tok (token, 8);
	}

	return encode_public_tok ((guchar*)public_tok, len);
}

/**
 * mono_assembly_addref:
 * @assemnly: the assembly to reference
 *
 * This routine increments the reference count on a MonoAssembly.
 * The reference count is reduced every time the method mono_assembly_close() is
 * invoked.
 */
void
mono_assembly_addref (MonoAssembly *assembly)
{
	InterlockedIncrement (&assembly->ref_count);
}

/*
 * CAUTION: This table must be kept in sync with
 *          ivkm/reflect/Fusion.cs
 */

#define SILVERLIGHT_KEY "7cec85d7bea7798e"
#define WINFX_KEY "31bf3856ad364e35"
#define ECMA_KEY "b77a5c561934e089"
#define MSFINAL_KEY "b03f5f7f11d50a3a"

typedef struct {
	const char *name;
	const char *from;
	const char *to;
} KeyRemapEntry;

static KeyRemapEntry key_remap_table[] = {
	{ "Microsoft.CSharp", WINFX_KEY, MSFINAL_KEY },
	{ "System", SILVERLIGHT_KEY, ECMA_KEY },
	{ "System.ComponentModel.Composition", WINFX_KEY, ECMA_KEY },
	{ "System.ComponentModel.DataAnnotations", "ddd0da4d3e678217", WINFX_KEY },
	{ "System.Core", SILVERLIGHT_KEY, ECMA_KEY },
	// FIXME: MS uses MSFINAL_KEY for .NET 4.5
	{ "System.Net", SILVERLIGHT_KEY, MSFINAL_KEY },
	{ "System.Numerics", WINFX_KEY, ECMA_KEY },
	{ "System.Runtime.Serialization", SILVERLIGHT_KEY, ECMA_KEY },
	{ "System.ServiceModel", WINFX_KEY, ECMA_KEY },
	{ "System.ServiceModel.Web", SILVERLIGHT_KEY, WINFX_KEY },
	{ "System.Windows", SILVERLIGHT_KEY, MSFINAL_KEY },
	{ "System.Xml", SILVERLIGHT_KEY, ECMA_KEY },
	{ "System.Xml.Linq", WINFX_KEY, ECMA_KEY },
	{ "System.Xml.Serialization", WINFX_KEY, ECMA_KEY }
};

static void
remap_keys (MonoAssemblyName *aname)
{
	int i;
	for (i = 0; i < G_N_ELEMENTS (key_remap_table); i++) {
		const KeyRemapEntry *entry = &key_remap_table [i];

		if (strcmp (aname->name, entry->name) ||
		    !mono_public_tokens_are_equal (aname->public_key_token, (const unsigned char*) entry->from))
			continue;

		memcpy (aname->public_key_token, entry->to, MONO_PUBLIC_KEY_TOKEN_LENGTH);
		     
		mono_trace (G_LOG_LEVEL_INFO, MONO_TRACE_ASSEMBLY,
			    "Remapped public key token of retargetable assembly %s from %s to %s",
			    aname->name, entry->from, entry->to);
		return;
	}
}

static MonoAssemblyName *
mono_assembly_remap_version (MonoAssemblyName *aname, MonoAssemblyName *dest_aname)
{
	const MonoRuntimeInfo *current_runtime;
	int pos, first, last;

	if (aname->name == NULL) return aname;

	current_runtime = mono_get_runtime_info ();

	if (aname->flags & ASSEMBLYREF_RETARGETABLE_FLAG) {
		const AssemblyVersionSet* vset;

		/* Remap to current runtime */
		vset = &current_runtime->version_sets [0];

		memcpy (dest_aname, aname, sizeof(MonoAssemblyName));
		dest_aname->major = vset->major;
		dest_aname->minor = vset->minor;
		dest_aname->build = vset->build;
		dest_aname->revision = vset->revision;
		dest_aname->flags &= ~ASSEMBLYREF_RETARGETABLE_FLAG;

		/* Remap assembly name */
		if (!strcmp (aname->name, "System.Net"))
			dest_aname->name = g_strdup ("System");
		
		remap_keys (dest_aname);

		mono_trace (G_LOG_LEVEL_INFO, MONO_TRACE_ASSEMBLY,
					"The request to load the retargetable assembly %s v%d.%d.%d.%d was remapped to %s v%d.%d.%d.%d",
					aname->name,
					aname->major, aname->minor, aname->build, aname->revision,
					dest_aname->name,
					vset->major, vset->minor, vset->build, vset->revision
					);

		return dest_aname;
	}
	
#ifndef DISABLE_ASSEMBLY_REMAPPING
	first = 0;
	last = G_N_ELEMENTS (framework_assemblies) - 1;
	
	while (first <= last) {
		int res;
		pos = first + (last - first) / 2;
		res = strcmp (aname->name, framework_assemblies[pos].assembly_name);
		if (res == 0) {
			const AssemblyVersionSet* vset;
			int index = framework_assemblies[pos].version_set_index;
			g_assert (index < G_N_ELEMENTS (current_runtime->version_sets));
			vset = &current_runtime->version_sets [index];

			if (aname->major == vset->major && aname->minor == vset->minor &&
				aname->build == vset->build && aname->revision == vset->revision)
				return aname;
		
			if ((aname->major | aname->minor | aname->build | aname->revision) != 0)
				mono_trace (G_LOG_LEVEL_WARNING, MONO_TRACE_ASSEMBLY,
					"The request to load the assembly %s v%d.%d.%d.%d was remapped to v%d.%d.%d.%d",
							aname->name,
							aname->major, aname->minor, aname->build, aname->revision,
							vset->major, vset->minor, vset->build, vset->revision
							);
			
			memcpy (dest_aname, aname, sizeof(MonoAssemblyName));
			dest_aname->major = vset->major;
			dest_aname->minor = vset->minor;
			dest_aname->build = vset->build;
			dest_aname->revision = vset->revision;
			return dest_aname;
		} else if (res < 0) {
			last = pos - 1;
		} else {
			first = pos + 1;
		}
	}
#endif

	return aname;
}

/*
 * mono_assembly_get_assemblyref:
 *
 *   Fill out ANAME with the assembly name of the INDEXth assembly reference in IMAGE.
 */
void
mono_assembly_get_assemblyref (MonoImage *image, int index, MonoAssemblyName *aname)
{
	MonoTableInfo *t;
	guint32 cols [MONO_ASSEMBLYREF_SIZE];
	const char *hash;

	t = &image->tables [MONO_TABLE_ASSEMBLYREF];

	mono_metadata_decode_row (t, index, cols, MONO_ASSEMBLYREF_SIZE);
		
	hash = mono_metadata_blob_heap (image, cols [MONO_ASSEMBLYREF_HASH_VALUE]);
	aname->hash_len = mono_metadata_decode_blob_size (hash, &hash);
	aname->hash_value = hash;
	aname->name = mono_metadata_string_heap (image, cols [MONO_ASSEMBLYREF_NAME]);
	aname->culture = mono_metadata_string_heap (image, cols [MONO_ASSEMBLYREF_CULTURE]);
	aname->flags = cols [MONO_ASSEMBLYREF_FLAGS];
	aname->major = cols [MONO_ASSEMBLYREF_MAJOR_VERSION];
	aname->minor = cols [MONO_ASSEMBLYREF_MINOR_VERSION];
	aname->build = cols [MONO_ASSEMBLYREF_BUILD_NUMBER];
	aname->revision = cols [MONO_ASSEMBLYREF_REV_NUMBER];

	if (cols [MONO_ASSEMBLYREF_PUBLIC_KEY]) {
		gchar *token = assemblyref_public_tok (image, cols [MONO_ASSEMBLYREF_PUBLIC_KEY], aname->flags);
		g_strlcpy ((char*)aname->public_key_token, token, MONO_PUBLIC_KEY_TOKEN_LENGTH);
		g_free (token);
	} else {
		memset (aname->public_key_token, 0, MONO_PUBLIC_KEY_TOKEN_LENGTH);
	}
}

void
mono_assembly_load_reference (MonoImage *image, int index)
{
	MonoAssembly *reference;
	MonoAssemblyName aname;
	MonoImageOpenStatus status;

	/*
	 * image->references is shared between threads, so we need to access
	 * it inside a critical section.
	 */
	mono_assemblies_lock ();
	if (!image->references) {
		MonoTableInfo *t = &image->tables [MONO_TABLE_ASSEMBLYREF];
	
		image->references = g_new0 (MonoAssembly *, t->rows + 1);
		image->nreferences = t->rows;
	}
	reference = image->references [index];
	mono_assemblies_unlock ();
	if (reference)
		return;

	mono_assembly_get_assemblyref (image, index, &aname);

	if (image->assembly && image->assembly->ref_only) {
		/* We use the loaded corlib */
		if (!strcmp (aname.name, "mscorlib"))
			reference = mono_assembly_load_full (&aname, image->assembly->basedir, &status, FALSE);
		else {
			reference = mono_assembly_loaded_full (&aname, TRUE);
			if (!reference)
				/* Try a postload search hook */
				reference = mono_assembly_invoke_search_hook_internal (&aname, TRUE, TRUE);
		}

		/*
		 * Here we must advice that the error was due to
		 * a non loaded reference using the ReflectionOnly api
		*/
		if (!reference)
			reference = REFERENCE_MISSING;
	} else {
		/* we first try without setting the basedir: this can eventually result in a ResolveAssembly
		 * event which is the MS .net compatible behaviour (the assemblyresolve_event3.cs test has been fixed
		 * accordingly, it would fail on the MS runtime before).
		 * The second load attempt has the basedir set to keep compatibility with the old mono behavior, for
		 * example bug-349190.2.cs and who knows how much more code in the wild.
		 */
		reference = mono_assembly_load (&aname, NULL, &status);
		if (!reference && image->assembly)
			reference = mono_assembly_load (&aname, image->assembly->basedir, &status);
	}

	if (reference == NULL){
		char *extra_msg;

		if (status == MONO_IMAGE_ERROR_ERRNO && errno == ENOENT) {
			extra_msg = g_strdup_printf ("The assembly was not found in the Global Assembly Cache, a path listed in the MONO_PATH environment variable, or in the location of the executing assembly (%s).\n", image->assembly != NULL ? image->assembly->basedir : "" );
		} else if (status == MONO_IMAGE_ERROR_ERRNO) {
			extra_msg = g_strdup_printf ("System error: %s\n", strerror (errno));
		} else if (status == MONO_IMAGE_MISSING_ASSEMBLYREF) {
			extra_msg = g_strdup ("Cannot find an assembly referenced from this one.\n");
		} else if (status == MONO_IMAGE_IMAGE_INVALID) {
			extra_msg = g_strdup ("The file exists but is not a valid assembly.\n");
		} else {
			extra_msg = g_strdup ("");
		}
		
		mono_trace (G_LOG_LEVEL_WARNING, MONO_TRACE_ASSEMBLY, "The following assembly referenced from %s could not be loaded:\n"
				   "     Assembly:   %s    (assemblyref_index=%d)\n"
				   "     Version:    %d.%d.%d.%d\n"
				   "     Public Key: %s\n%s",
				   image->name, aname.name, index,
				   aname.major, aname.minor, aname.build, aname.revision,
				   strlen ((char*)aname.public_key_token) == 0 ? "(none)" : (char*)aname.public_key_token, extra_msg);
		g_free (extra_msg);
	}

	mono_assemblies_lock ();
	if (reference == NULL) {
		/* Flag as not found */
		reference = REFERENCE_MISSING;
	}	

	if (!image->references [index]) {
		if (reference != REFERENCE_MISSING){
			mono_assembly_addref (reference);
			if (image->assembly)
				mono_trace (G_LOG_LEVEL_INFO, MONO_TRACE_ASSEMBLY, "Assembly Ref addref %s[%p] -> %s[%p]: %d",
				    image->assembly->aname.name, image->assembly, reference->aname.name, reference, reference->ref_count);
		} else {
			if (image->assembly)
				mono_trace (G_LOG_LEVEL_INFO, MONO_TRACE_ASSEMBLY, "Failed to load assembly %s[%p]\n",
				    image->assembly->aname.name, image->assembly);
		}
		
		image->references [index] = reference;
	}
	mono_assemblies_unlock ();

	if (image->references [index] != reference) {
		/* Somebody loaded it before us */
		mono_assembly_close (reference);
	}
}

void
mono_assembly_load_references (MonoImage *image, MonoImageOpenStatus *status)
{
	/* This is a no-op now but it is part of the embedding API so we can't remove it */
	*status = MONO_IMAGE_OK;
}

typedef struct AssemblyLoadHook AssemblyLoadHook;
struct AssemblyLoadHook {
	AssemblyLoadHook *next;
	MonoAssemblyLoadFunc func;
	gpointer user_data;
};

AssemblyLoadHook *assembly_load_hook = NULL;

void
mono_assembly_invoke_load_hook (MonoAssembly *ass)
{
	AssemblyLoadHook *hook;

	for (hook = assembly_load_hook; hook; hook = hook->next) {
		hook->func (ass, hook->user_data);
	}
}

void
mono_install_assembly_load_hook (MonoAssemblyLoadFunc func, gpointer user_data)
{
	AssemblyLoadHook *hook;
	
	g_return_if_fail (func != NULL);

	hook = g_new0 (AssemblyLoadHook, 1);
	hook->func = func;
	hook->user_data = user_data;
	hook->next = assembly_load_hook;
	assembly_load_hook = hook;
}

static void
free_assembly_load_hooks (void)
{
	AssemblyLoadHook *hook, *next;

	for (hook = assembly_load_hook; hook; hook = next) {
		next = hook->next;
		g_free (hook);
	}
}

typedef struct AssemblySearchHook AssemblySearchHook;
struct AssemblySearchHook {
	AssemblySearchHook *next;
	MonoAssemblySearchFunc func;
	gboolean refonly;
	gboolean postload;
	gpointer user_data;
};

AssemblySearchHook *assembly_search_hook = NULL;

static MonoAssembly*
mono_assembly_invoke_search_hook_internal (MonoAssemblyName *aname, gboolean refonly, gboolean postload)
{
	AssemblySearchHook *hook;

	for (hook = assembly_search_hook; hook; hook = hook->next) {
		if ((hook->refonly == refonly) && (hook->postload == postload)) {
			MonoAssembly *ass = hook->func (aname, hook->user_data);
			if (ass)
				return ass;
		}
	}

	return NULL;
}

MonoAssembly*
mono_assembly_invoke_search_hook (MonoAssemblyName *aname)
{
	return mono_assembly_invoke_search_hook_internal (aname, FALSE, FALSE);
}

static void
mono_install_assembly_search_hook_internal (MonoAssemblySearchFunc func, gpointer user_data, gboolean refonly, gboolean postload)
{
	AssemblySearchHook *hook;
	
	g_return_if_fail (func != NULL);

	hook = g_new0 (AssemblySearchHook, 1);
	hook->func = func;
	hook->user_data = user_data;
	hook->refonly = refonly;
	hook->postload = postload;
	hook->next = assembly_search_hook;
	assembly_search_hook = hook;
}

void          
mono_install_assembly_search_hook (MonoAssemblySearchFunc func, gpointer user_data)
{
	mono_install_assembly_search_hook_internal (func, user_data, FALSE, FALSE);
}	

static void
free_assembly_search_hooks (void)
{
	AssemblySearchHook *hook, *next;

	for (hook = assembly_search_hook; hook; hook = next) {
		next = hook->next;
		g_free (hook);
	}
}

void
mono_install_assembly_refonly_search_hook (MonoAssemblySearchFunc func, gpointer user_data)
{
	mono_install_assembly_search_hook_internal (func, user_data, TRUE, FALSE);
}

void          
mono_install_assembly_postload_search_hook (MonoAssemblySearchFunc func, gpointer user_data)
{
	mono_install_assembly_search_hook_internal (func, user_data, FALSE, TRUE);
}	

void
mono_install_assembly_postload_refonly_search_hook (MonoAssemblySearchFunc func, gpointer user_data)
{
	mono_install_assembly_search_hook_internal (func, user_data, TRUE, TRUE);
}

typedef struct AssemblyPreLoadHook AssemblyPreLoadHook;
struct AssemblyPreLoadHook {
	AssemblyPreLoadHook *next;
	MonoAssemblyPreLoadFunc func;
	gpointer user_data;
};

static AssemblyPreLoadHook *assembly_preload_hook = NULL;
static AssemblyPreLoadHook *assembly_refonly_preload_hook = NULL;

static MonoAssembly *
invoke_assembly_preload_hook (MonoAssemblyName *aname, gchar **assemblies_path)
{
	AssemblyPreLoadHook *hook;
	MonoAssembly *assembly;

	for (hook = assembly_preload_hook; hook; hook = hook->next) {
		assembly = hook->func (aname, assemblies_path, hook->user_data);
		if (assembly != NULL)
			return assembly;
	}

	return NULL;
}

static MonoAssembly *
invoke_assembly_refonly_preload_hook (MonoAssemblyName *aname, gchar **assemblies_path)
{
	AssemblyPreLoadHook *hook;
	MonoAssembly *assembly;

	for (hook = assembly_refonly_preload_hook; hook; hook = hook->next) {
		assembly = hook->func (aname, assemblies_path, hook->user_data);
		if (assembly != NULL)
			return assembly;
	}

	return NULL;
}

void
mono_install_assembly_preload_hook (MonoAssemblyPreLoadFunc func, gpointer user_data)
{
	AssemblyPreLoadHook *hook;
	
	g_return_if_fail (func != NULL);

	hook = g_new0 (AssemblyPreLoadHook, 1);
	hook->func = func;
	hook->user_data = user_data;
	hook->next = assembly_preload_hook;
	assembly_preload_hook = hook;
}

void
mono_install_assembly_refonly_preload_hook (MonoAssemblyPreLoadFunc func, gpointer user_data)
{
	AssemblyPreLoadHook *hook;
	
	g_return_if_fail (func != NULL);

	hook = g_new0 (AssemblyPreLoadHook, 1);
	hook->func = func;
	hook->user_data = user_data;
	hook->next = assembly_refonly_preload_hook;
	assembly_refonly_preload_hook = hook;
}

static void
free_assembly_preload_hooks (void)
{
	AssemblyPreLoadHook *hook, *next;

	for (hook = assembly_preload_hook; hook; hook = next) {
		next = hook->next;
		g_free (hook);
	}

	for (hook = assembly_refonly_preload_hook; hook; hook = next) {
		next = hook->next;
		g_free (hook);
	}
}

static gchar *
absolute_dir (const gchar *filename)
{
	gchar *cwd;
	gchar *mixed;
	gchar **parts;
	gchar *part;
	GList *list, *tmp;
	GString *result;
	gchar *res;
	gint i;

	if (g_path_is_absolute (filename)) {
		part = g_path_get_dirname (filename);
		res = g_strconcat (part, G_DIR_SEPARATOR_S, NULL);
		g_free (part);
		return res;
	}

	cwd = g_get_current_dir ();
	mixed = g_build_filename (cwd, filename, NULL);
	parts = g_strsplit (mixed, G_DIR_SEPARATOR_S, 0);
	g_free (mixed);
	g_free (cwd);

	list = NULL;
	for (i = 0; (part = parts [i]) != NULL; i++) {
		if (!strcmp (part, "."))
			continue;

		if (!strcmp (part, "..")) {
			if (list && list->next) /* Don't remove root */
				list = g_list_delete_link (list, list);
		} else {
			list = g_list_prepend (list, part);
		}
	}

	result = g_string_new ("");
	list = g_list_reverse (list);

	/* Ignores last data pointer, which should be the filename */
	for (tmp = list; tmp && tmp->next != NULL; tmp = tmp->next){
		if (tmp->data)
			g_string_append_printf (result, "%s%c", (char *) tmp->data,
								G_DIR_SEPARATOR);
	}

	res = result->str;
	g_string_free (result, FALSE);
	g_list_free (list);
	g_strfreev (parts);
	if (*res == '\0') {
		g_free (res);
		return g_strdup (".");
	}

	return res;
}

/** 
 * mono_assembly_open_from_bundle:
 * @filename: Filename requested
 * @status: return value
 *
 * This routine tries to open the assembly specified by `filename' from the
 * defined bundles, if found, returns the MonoImage for it, if not found
 * returns NULL
 */
MonoImage *
mono_assembly_open_from_bundle (const char *filename, MonoImageOpenStatus *status, gboolean refonly)
{
	int i;
	char *name;
	MonoImage *image = NULL;

	/*
	 * we do a very simple search for bundled assemblies: it's not a general 
	 * purpose assembly loading mechanism.
	 */

	if (!bundles)
		return NULL;

	name = g_path_get_basename (filename);

	mono_assemblies_lock ();
	for (i = 0; !image && bundles [i]; ++i) {
		if (strcmp (bundles [i]->name, name) == 0) {
			image = mono_image_open_from_data_with_name ((char*)bundles [i]->data, bundles [i]->size, FALSE, status, refonly, name);
			break;
		}
	}
	mono_assemblies_unlock ();
	if (image) {
		mono_image_addref (image);
		mono_trace (G_LOG_LEVEL_INFO, MONO_TRACE_ASSEMBLY, "Assembly Loader loaded assembly from bundle: '%s'.", name);
		g_free (name);
		return image;
	}
	g_free (name);
	return NULL;
}

MonoAssembly *
mono_assembly_open_full (const char *filename, MonoImageOpenStatus *status, gboolean refonly)
{
	MonoImage *image;
	MonoAssembly *ass;
	MonoImageOpenStatus def_status;
	gchar *fname;
	gchar *new_fname;
	gboolean loaded_from_bundle;
	
	g_return_val_if_fail (filename != NULL, NULL);

	if (!status)
		status = &def_status;
	*status = MONO_IMAGE_OK;

	if (strncmp (filename, "file://", 7) == 0) {
		GError *error = NULL;
		gchar *uri = (gchar *) filename;
		gchar *tmpuri;

		/*
		 * MS allows file://c:/... and fails on file://localhost/c:/... 
		 * They also throw an IndexOutOfRangeException if "file://"
		 */
		if (uri [7] != '/')
			uri = g_strdup_printf ("file:///%s", uri + 7);
	
		tmpuri = uri;
		uri = mono_escape_uri_string (tmpuri);
		fname = g_filename_from_uri (uri, NULL, &error);
		g_free (uri);

		if (tmpuri != filename)
			g_free (tmpuri);

		if (error != NULL) {
			g_warning ("%s\n", error->message);
			g_error_free (error);
			fname = g_strdup (filename);
		}
	} else {
		fname = g_strdup (filename);
	}

	mono_trace (G_LOG_LEVEL_INFO, MONO_TRACE_ASSEMBLY,
			"Assembly Loader probing location: '%s'.", fname);

	new_fname = NULL;
	if (!mono_assembly_is_in_gac (fname))
		new_fname = mono_make_shadow_copy (fname);
	if (new_fname && new_fname != fname) {
		g_free (fname);
		fname = new_fname;
		mono_trace (G_LOG_LEVEL_INFO, MONO_TRACE_ASSEMBLY,
			    "Assembly Loader shadow-copied assembly to: '%s'.", fname);
	}
	
	image = NULL;

	loaded_from_bundle = FALSE;
	if (bundles != NULL) {
		image = mono_assembly_open_from_bundle (fname, status, refonly);
		loaded_from_bundle = image != NULL;
	}

	if (!image)
		image = mono_image_open_full (fname, status, refonly);

	if (!image){
		if (*status == MONO_IMAGE_OK)
			*status = MONO_IMAGE_ERROR_ERRNO;
		g_free (fname);
		return NULL;
	}

	if (image->assembly) {
		/* Already loaded by another appdomain */
		mono_assembly_invoke_load_hook (image->assembly);
		mono_image_close (image);
		g_free (fname);
		return image->assembly;
	}

	ass = mono_assembly_load_from_full (image, fname, status, refonly);

	if (ass) {
		if (!loaded_from_bundle)
			mono_trace (G_LOG_LEVEL_INFO, MONO_TRACE_ASSEMBLY,
				"Assembly Loader loaded assembly from location: '%s'.", filename);
		if (!refonly)
			mono_config_for_assembly (ass->image);
	}

	/* Clear the reference added by mono_image_open */
	mono_image_close (image);
	
	g_free (fname);

	return ass;
}

static void
free_item (gpointer val, gpointer user_data)
{
	g_free (val);
}

/*
 * mono_assembly_load_friends:
 * @ass: an assembly
 *
 * Load the list of friend assemblies that are allowed to access
 * the assembly's internal types and members. They are stored as assembly
 * names in custom attributes.
 *
 * This is an internal method, we need this because when we load mscorlib
 * we do not have the mono_defaults.internals_visible_class loaded yet,
 * so we need to load these after we initialize the runtime. 
 *
 * LOCKING: Acquires the assemblies lock plus the loader lock.
 */
void
mono_assembly_load_friends (MonoAssembly* ass)
{
	int i;
	MonoCustomAttrInfo* attrs;
	GSList *list;

	if (ass->friend_assembly_names_inited)
		return;

	attrs = mono_custom_attrs_from_assembly (ass);
	if (!attrs) {
		mono_assemblies_lock ();
		ass->friend_assembly_names_inited = TRUE;
		mono_assemblies_unlock ();
		return;
	}

	mono_assemblies_lock ();
	if (ass->friend_assembly_names_inited) {
		mono_assemblies_unlock ();
		return;
	}
	mono_assemblies_unlock ();

	list = NULL;
	/* 
	 * We build the list outside the assemblies lock, the worse that can happen
	 * is that we'll need to free the allocated list.
	 */
	for (i = 0; i < attrs->num_attrs; ++i) {
		MonoCustomAttrEntry *attr = &attrs->attrs [i];
		MonoAssemblyName *aname;
		const gchar *data;
		guint slen;
		/* Do some sanity checking */
		if (!attr->ctor || attr->ctor->klass != mono_defaults.internals_visible_class)
			continue;
		if (attr->data_size < 4)
			continue;
		data = (const char*)attr->data;
		/* 0xFF means null string, see custom attr format */
		if (data [0] != 1 || data [1] != 0 || (data [2] & 0xFF) == 0xFF)
			continue;
		slen = mono_metadata_decode_value (data + 2, &data);
		aname = g_new0 (MonoAssemblyName, 1);
		/*g_print ("friend ass: %s\n", data);*/
		if (mono_assembly_name_parse_full (data, aname, TRUE, NULL, NULL)) {
			list = g_slist_prepend (list, aname);
		} else {
			g_free (aname);
		}
	}
	mono_custom_attrs_free (attrs);

	mono_assemblies_lock ();
	if (ass->friend_assembly_names_inited) {
		mono_assemblies_unlock ();
		g_slist_foreach (list, free_item, NULL);
		g_slist_free (list);
		return;
	}
	ass->friend_assembly_names = list;

	/* Because of the double checked locking pattern above */
	mono_memory_barrier ();
	ass->friend_assembly_names_inited = TRUE;
	mono_assemblies_unlock ();
}

/**
 * mono_assembly_open:
 * @filename: Opens the assembly pointed out by this name
 * @status: where a status code can be returned
 *
 * mono_assembly_open opens the PE-image pointed by @filename, and
 * loads any external assemblies referenced by it.
 *
 * Return: a pointer to the MonoAssembly if @filename contains a valid
 * assembly or NULL on error.  Details about the error are stored in the
 * @status variable.
 */
MonoAssembly *
mono_assembly_open (const char *filename, MonoImageOpenStatus *status)
{
	return mono_assembly_open_full (filename, status, FALSE);
}

MonoAssembly *
mono_assembly_load_from_full (MonoImage *image, const char*fname, 
			      MonoImageOpenStatus *status, gboolean refonly)
{
	MonoAssembly *ass, *ass2;
	char *base_dir;

	if (!image->tables [MONO_TABLE_ASSEMBLY].rows) {
		/* 'image' doesn't have a manifest -- maybe someone is trying to Assembly.Load a .netmodule */
		*status = MONO_IMAGE_IMAGE_INVALID;
		return NULL;
	}

#if defined (HOST_WIN32)
	{
		gchar *tmp_fn;
		int i;

		tmp_fn = g_strdup (fname);
		for (i = strlen (tmp_fn) - 1; i >= 0; i--) {
			if (tmp_fn [i] == '/')
				tmp_fn [i] = '\\';
		}

		base_dir = absolute_dir (tmp_fn);
		g_free (tmp_fn);
	}
#else
	base_dir = absolute_dir (fname);
#endif

	/*
	 * Create assembly struct, and enter it into the assembly cache
	 */
	ass = g_new0 (MonoAssembly, 1);
	ass->basedir = base_dir;
	ass->ref_only = refonly;
	ass->image = image;

	mono_profiler_assembly_event (ass, MONO_PROFILE_START_LOAD);

	mono_assembly_fill_assembly_name (image, &ass->aname);

	if (mono_defaults.corlib && strcmp (ass->aname.name, "mscorlib") == 0) {
		// MS.NET doesn't support loading other mscorlibs
		g_free (ass);
		g_free (base_dir);
		mono_image_addref (mono_defaults.corlib);
		*status = MONO_IMAGE_OK;
		return mono_defaults.corlib->assembly;
	}

	/* Add a non-temporary reference because of ass->image */
	mono_image_addref (image);

	mono_trace (G_LOG_LEVEL_INFO, MONO_TRACE_ASSEMBLY, "Image addref %s[%p] -> %s[%p]: %d", ass->aname.name, ass, image->name, image, image->ref_count);

	/* 
	 * The load hooks might take locks so we can't call them while holding the
	 * assemblies lock.
	 */
	if (ass->aname.name) {
		ass2 = mono_assembly_invoke_search_hook_internal (&ass->aname, refonly, FALSE);
		if (ass2) {
			g_free (ass);
			g_free (base_dir);
			mono_image_close (image);
			*status = MONO_IMAGE_OK;
			return ass2;
		}
	}

	mono_assemblies_lock ();

	if (image->assembly) {
		/* 
		 * This means another thread has already loaded the assembly, but not yet
		 * called the load hooks so the search hook can't find the assembly.
		 */
		mono_assemblies_unlock ();
		ass2 = image->assembly;
		g_free (ass);
		g_free (base_dir);
		mono_image_close (image);
		*status = MONO_IMAGE_OK;
		return ass2;
	}

	image->assembly = ass;

	loaded_assemblies = g_list_prepend (loaded_assemblies, ass);
	mono_assemblies_unlock ();

#ifdef HOST_WIN32
	if (image->is_module_handle)
		mono_image_fixup_vtable (image);
#endif

	mono_assembly_invoke_load_hook (ass);

	mono_profiler_assembly_loaded (ass, MONO_PROFILE_OK);
	
	return ass;
}

MonoAssembly *
mono_assembly_load_from (MonoImage *image, const char *fname,
			 MonoImageOpenStatus *status)
{
	return mono_assembly_load_from_full (image, fname, status, FALSE);
}

/**
 * mono_assembly_name_free:
 * @aname: assembly name to free
 * 
 * Frees the provided assembly name object.
 * (it does not frees the object itself, only the name members).
 */
void
mono_assembly_name_free (MonoAssemblyName *aname)
{
	if (aname == NULL)
		return;

	g_free ((void *) aname->name);
	g_free ((void *) aname->culture);
	g_free ((void *) aname->hash_value);
}

static gboolean
parse_public_key (const gchar *key, gchar** pubkey, gboolean *is_ecma)
{
	const gchar *pkey;
	gchar header [16], val, *arr;
	gint i, j, offset, bitlen, keylen, pkeylen;
	
	keylen = strlen (key) >> 1;
	if (keylen < 1)
		return FALSE;

	/* allow the ECMA standard key */
	if (strcmp (key, "00000000000000000400000000000000") == 0) {
		if (pubkey) {
			*pubkey = g_strdup (key);
			*is_ecma = TRUE;
		}
		return TRUE;
	}
	*is_ecma = FALSE;
	val = g_ascii_xdigit_value (key [0]) << 4;
	val |= g_ascii_xdigit_value (key [1]);
	switch (val) {
		case 0x00:
			if (keylen < 13)
				return FALSE;
			val = g_ascii_xdigit_value (key [24]);
			val |= g_ascii_xdigit_value (key [25]);
			if (val != 0x06)
				return FALSE;
			pkey = key + 24;
			break;
		case 0x06:
			pkey = key;
			break;
		default:
			return FALSE;
	}
		
	/* We need the first 16 bytes
	* to check whether this key is valid or not */
	pkeylen = strlen (pkey) >> 1;
	if (pkeylen < 16)
		return FALSE;
		
	for (i = 0, j = 0; i < 16; i++) {
		header [i] = g_ascii_xdigit_value (pkey [j++]) << 4;
		header [i] |= g_ascii_xdigit_value (pkey [j++]);
	}

	if (header [0] != 0x06 || /* PUBLICKEYBLOB (0x06) */
			header [1] != 0x02 || /* Version (0x02) */
			header [2] != 0x00 || /* Reserved (word) */
			header [3] != 0x00 ||
			(guint)(read32 (header + 8)) != 0x31415352) /* DWORD magic = RSA1 */
		return FALSE;

	/* Based on this length, we _should_ be able to know if the length is right */
	bitlen = read32 (header + 12) >> 3;
	if ((bitlen + 16 + 4) != pkeylen)
		return FALSE;

	/* parsing is OK and the public key itself is not requested back */
	if (!pubkey)
		return TRUE;
		
	/* Encode the size of the blob */
	offset = 0;
	if (keylen <= 127) {
		arr = g_malloc (keylen + 1);
		arr [offset++] = keylen;
	} else {
		arr = g_malloc (keylen + 2);
		arr [offset++] = 0x80; /* 10bs */
		arr [offset++] = keylen;
	}
		
	for (i = offset, j = 0; i < keylen + offset; i++) {
		arr [i] = g_ascii_xdigit_value (key [j++]) << 4;
		arr [i] |= g_ascii_xdigit_value (key [j++]);
	}

	*pubkey = arr;

	return TRUE;
}

static gboolean
build_assembly_name (const char *name, const char *version, const char *culture, const char *token, const char *key, guint32 flags, guint32 arch, MonoAssemblyName *aname, gboolean save_public_key)
{
	gint major, minor, build, revision;
	gint len;
	gint version_parts;
	gchar *pkey, *pkeyptr, *encoded, tok [8];

	memset (aname, 0, sizeof (MonoAssemblyName));

	if (version) {
		version_parts = sscanf (version, "%u.%u.%u.%u", &major, &minor, &build, &revision);
		if (version_parts < 2 || version_parts > 4)
			return FALSE;

		/* FIXME: we should set build & revision to -1 (instead of 0)
		if these are not set in the version string. That way, later on,
		we can still determine if these were specified.	*/
		aname->major = major;
		aname->minor = minor;
		if (version_parts >= 3)
			aname->build = build;
		else
			aname->build = 0;
		if (version_parts == 4)
			aname->revision = revision;
		else
			aname->revision = 0;
	}
	
	aname->flags = flags;
	aname->arch = arch;
	aname->name = g_strdup (name);
	
	if (culture) {
		if (g_ascii_strcasecmp (culture, "neutral") == 0)
			aname->culture = g_strdup ("");
		else
			aname->culture = g_strdup (culture);
	}
	
	if (token && strncmp (token, "null", 4) != 0) {
		char *lower;

		/* the constant includes the ending NULL, hence the -1 */
		if (strlen (token) != (MONO_PUBLIC_KEY_TOKEN_LENGTH - 1)) {
			mono_assembly_name_free (aname);
			return FALSE;
		}
		lower = g_ascii_strdown (token, MONO_PUBLIC_KEY_TOKEN_LENGTH);
		g_strlcpy ((char*)aname->public_key_token, lower, MONO_PUBLIC_KEY_TOKEN_LENGTH);
		g_free (lower);
	}

	if (key) {
		gboolean is_ecma;
		if (strcmp (key, "null") == 0 || !parse_public_key (key, &pkey, &is_ecma)) {
			mono_assembly_name_free (aname);
			return FALSE;
		}

		if (is_ecma) {
			if (save_public_key)
				aname->public_key = (guint8*)pkey;
			else
				g_free (pkey);
			g_strlcpy ((gchar*)aname->public_key_token, "b77a5c561934e089", MONO_PUBLIC_KEY_TOKEN_LENGTH);
			return TRUE;
		}
		
		len = mono_metadata_decode_blob_size ((const gchar *) pkey, (const gchar **) &pkeyptr);
		// We also need to generate the key token
		mono_digest_get_public_token ((guchar*) tok, (guint8*) pkeyptr, len);
		encoded = encode_public_tok ((guchar*) tok, 8);
		g_strlcpy ((gchar*)aname->public_key_token, encoded, MONO_PUBLIC_KEY_TOKEN_LENGTH);
		g_free (encoded);

		if (save_public_key)
			aname->public_key = (guint8*) pkey;
		else
			g_free (pkey);
	}

	return TRUE;
}

static gboolean
parse_assembly_directory_name (const char *name, const char *dirname, MonoAssemblyName *aname)
{
	gchar **parts;
	gboolean res;
	
	parts = g_strsplit (dirname, "_", 3);
	if (!parts || !parts[0] || !parts[1] || !parts[2]) {
		g_strfreev (parts);
		return FALSE;
	}
	
	res = build_assembly_name (name, parts[0], parts[1], parts[2], NULL, 0, 0, aname, FALSE);
	g_strfreev (parts);
	return res;
}

static gboolean
split_key_value (const gchar *pair, gchar **key, guint32 *keylen, gchar **value)
{
	char *eqsign = strchr (pair, '=');
	if (!eqsign) {
		*key = NULL;
		*keylen = 0;
		*value = NULL;
		return FALSE;
	}

	*key = (gchar*)pair;
	*keylen = eqsign - *key;
	while (*keylen > 0 && g_ascii_isspace ((*key) [*keylen - 1]))
		(*keylen)--;
	*value = g_strstrip (eqsign + 1);
	return TRUE;
}

gboolean
mono_assembly_name_parse_full (const char *name, MonoAssemblyName *aname, gboolean save_public_key, gboolean *is_version_defined, gboolean *is_token_defined)
{
	gchar *dllname;
	gchar *version = NULL;
	gchar *culture = NULL;
	gchar *token = NULL;
	gchar *key = NULL;
	gchar *retargetable = NULL;
	gboolean res;
	gchar *value, *part_name;
	guint32 part_name_len;
	gchar **parts;
	gchar **tmp;
	gboolean version_defined;
	gboolean token_defined;
	guint32 flags = 0;
	guint32 arch = MONO_PROCESSOR_ARCHITECTURE_NONE;

	if (!is_version_defined)
		is_version_defined = &version_defined;
	*is_version_defined = FALSE;
	if (!is_token_defined)
		is_token_defined = &token_defined;
	*is_token_defined = FALSE;
	
	parts = tmp = g_strsplit (name, ",", 6);
	if (!tmp || !*tmp) {
		g_strfreev (tmp);
		return FALSE;
	}

	dllname = g_strstrip (*tmp);
	
	tmp++;

	while (*tmp) {
		if (!split_key_value (g_strstrip (*tmp), &part_name, &part_name_len, &value))
			goto cleanup_and_fail;

		if (part_name_len == 7 && !g_ascii_strncasecmp (part_name, "Version", part_name_len)) {
			*is_version_defined = TRUE;
			version = value;
			if (strlen (version) == 0) {
				goto cleanup_and_fail;
			}
			tmp++;
			continue;
		}

		if (part_name_len == 7 && !g_ascii_strncasecmp (part_name, "Culture", part_name_len)) {
			culture = value;
			if (strlen (culture) == 0) {
				goto cleanup_and_fail;
			}
			tmp++;
			continue;
		}

		if (part_name_len == 14 && !g_ascii_strncasecmp (part_name, "PublicKeyToken", part_name_len)) {
			*is_token_defined = TRUE;
			token = value;
			if (strlen (token) == 0) {
				goto cleanup_and_fail;
			}
			tmp++;
			continue;
		}

		if (part_name_len == 9 && !g_ascii_strncasecmp (part_name, "PublicKey", part_name_len)) {
			key = value;
			if (strlen (key) == 0) {
				goto cleanup_and_fail;
			}
			tmp++;
			continue;
		}

		if (part_name_len == 12 && !g_ascii_strncasecmp (part_name, "Retargetable", part_name_len)) {
			retargetable = value;
			if (strlen (retargetable) == 0) {
				goto cleanup_and_fail;
			}
			if (!g_ascii_strcasecmp (retargetable, "yes")) {
				flags |= ASSEMBLYREF_RETARGETABLE_FLAG;
			} else if (g_ascii_strcasecmp (retargetable, "no")) {
				goto cleanup_and_fail;
			}
			tmp++;
			continue;
		}

		if (part_name_len == 21 && !g_ascii_strncasecmp (part_name, "ProcessorArchitecture", part_name_len)) {
			if (!g_ascii_strcasecmp (value, "MSIL"))
				arch = MONO_PROCESSOR_ARCHITECTURE_MSIL;
			else if (!g_ascii_strcasecmp (value, "X86"))
				arch = MONO_PROCESSOR_ARCHITECTURE_X86;
			else if (!g_ascii_strcasecmp (value, "IA64"))
				arch = MONO_PROCESSOR_ARCHITECTURE_IA64;
			else if (!g_ascii_strcasecmp (value, "AMD64"))
				arch = MONO_PROCESSOR_ARCHITECTURE_AMD64;
			else
				goto cleanup_and_fail;
			tmp++;
			continue;
		}

		g_strfreev (parts);
		return FALSE;
	}

	/* if retargetable flag is set, then we must have a fully qualified name */
	if (retargetable != NULL && (version == NULL || culture == NULL || (key == NULL && token == NULL))) {
		goto cleanup_and_fail;
	}

	res = build_assembly_name (dllname, version, culture, token, key, flags, arch,
		aname, save_public_key);
	g_strfreev (parts);
	return res;

cleanup_and_fail:
	g_strfreev (parts);
	return FALSE;
}

/**
 * mono_assembly_name_parse:
 * @name: name to parse
 * @aname: the destination assembly name
 * 
 * Parses an assembly qualified type name and assigns the name,
 * version, culture and token to the provided assembly name object.
 *
 * Returns: true if the name could be parsed.
 */
gboolean
mono_assembly_name_parse (const char *name, MonoAssemblyName *aname)
{
	return mono_assembly_name_parse_full (name, aname, FALSE, NULL, NULL);
}

/**
 * mono_assembly_name_new:
 * @name: name to parse
 *
 * Allocate a new MonoAssemblyName and fill its values from the
 * passed @name.
 *
 * Returns: a newly allocated structure or NULL if there was any failure.
 */
MonoAssemblyName*
mono_assembly_name_new (const char *name)
{
	MonoAssemblyName *aname = g_new0 (MonoAssemblyName, 1);
	if (mono_assembly_name_parse (name, aname))
		return aname;
	g_free (aname);
	return NULL;
}

const char*
mono_assembly_name_get_name (MonoAssemblyName *aname)
{
	return aname->name;
}

const char*
mono_assembly_name_get_culture (MonoAssemblyName *aname)
{
	return aname->culture;
}

mono_byte*
mono_assembly_name_get_pubkeytoken (MonoAssemblyName *aname)
{
	if (aname->public_key_token [0])
		return aname->public_key_token;
	return NULL;
}

uint16_t
mono_assembly_name_get_version (MonoAssemblyName *aname, uint16_t *minor, uint16_t *build, uint16_t *revision)
{
	if (minor)
		*minor = aname->minor;
	if (build)
		*build = aname->build;
	if (revision)
		*revision = aname->revision;
	return aname->major;
}

static MonoAssembly*
probe_for_partial_name (const char *basepath, const char *fullname, MonoAssemblyName *aname, MonoImageOpenStatus *status)
{
	gchar *fullpath = NULL;
	GDir *dirhandle;
	const char* direntry;
	MonoAssemblyName gac_aname;
	gint major=-1, minor=0, build=0, revision=0;
	gboolean exact_version;
	
	dirhandle = g_dir_open (basepath, 0, NULL);
	if (!dirhandle)
		return NULL;
		
	exact_version = (aname->major | aname->minor | aname->build | aname->revision) != 0;

	while ((direntry = g_dir_read_name (dirhandle))) {
		gboolean match = TRUE;
		
		if(!parse_assembly_directory_name (aname->name, direntry, &gac_aname))
			continue;
		
		if (aname->culture != NULL && strcmp (aname->culture, gac_aname.culture) != 0)
			match = FALSE;
			
		if (match && strlen ((char*)aname->public_key_token) > 0 && 
				!mono_public_tokens_are_equal (aname->public_key_token, gac_aname.public_key_token))
			match = FALSE;
		
		if (match) {
			if (exact_version) {
				match = (aname->major == gac_aname.major && aname->minor == gac_aname.minor &&
						 aname->build == gac_aname.build && aname->revision == gac_aname.revision); 
			}
			else if (gac_aname.major < major)
				match = FALSE;
			else if (gac_aname.major == major) {
				if (gac_aname.minor < minor)
					match = FALSE;
				else if (gac_aname.minor == minor) {
					if (gac_aname.build < build)
						match = FALSE;
					else if (gac_aname.build == build && gac_aname.revision <= revision)
						match = FALSE; 
				}
			}
		}
		
		if (match) {
			major = gac_aname.major;
			minor = gac_aname.minor;
			build = gac_aname.build;
			revision = gac_aname.revision;
			g_free (fullpath);
			fullpath = g_build_path (G_DIR_SEPARATOR_S, basepath, direntry, fullname, NULL);
		}

		mono_assembly_name_free (&gac_aname);
	}
	
	g_dir_close (dirhandle);
	
	if (fullpath == NULL)
		return NULL;
	else {
		MonoAssembly *res = mono_assembly_open (fullpath, status);
		g_free (fullpath);
		return res;
	}
}

MonoAssembly*
mono_assembly_load_with_partial_name (const char *name, MonoImageOpenStatus *status)
{
	MonoAssembly *res;
	MonoAssemblyName *aname, base_name;
	MonoAssemblyName mapped_aname;
	gchar *fullname, *gacpath;
	gchar **paths;

	memset (&base_name, 0, sizeof (MonoAssemblyName));
	aname = &base_name;

	if (!mono_assembly_name_parse (name, aname))
		return NULL;

	/* 
	 * If no specific version has been requested, make sure we load the
	 * correct version for system assemblies.
	 */ 
	if ((aname->major | aname->minor | aname->build | aname->revision) == 0)
		aname = mono_assembly_remap_version (aname, &mapped_aname);
	
	res = mono_assembly_loaded (aname);
	if (res) {
		mono_assembly_name_free (aname);
		return res;
	}

	res = invoke_assembly_preload_hook (aname, assemblies_path);
	if (res) {
		res->in_gac = FALSE;
		mono_assembly_name_free (aname);
		return res;
	}

	fullname = g_strdup_printf ("%s.dll", aname->name);

	if (extra_gac_paths) {
		paths = extra_gac_paths;
		while (!res && *paths) {
			gacpath = g_build_path (G_DIR_SEPARATOR_S, *paths, "lib", "mono", "gac", aname->name, NULL);
			res = probe_for_partial_name (gacpath, fullname, aname, status);
			g_free (gacpath);
			paths++;
		}
	}

	if (res) {
		res->in_gac = TRUE;
		g_free (fullname);
		mono_assembly_name_free (aname);
		return res;
	}

	gacpath = g_build_path (G_DIR_SEPARATOR_S, mono_assembly_getrootdir (), "mono", "gac", aname->name, NULL);
	res = probe_for_partial_name (gacpath, fullname, aname, status);
	g_free (gacpath);

	if (res)
		res->in_gac = TRUE;
	else {
		MonoDomain *domain = mono_domain_get ();
		MonoReflectionAssembly *refasm = mono_try_assembly_resolve (domain, mono_string_new (domain, name), FALSE);
		if (refasm)
			res = refasm->assembly;
	}
	
	g_free (fullname);
	mono_assembly_name_free (aname);

	return res;
}

static MonoBoolean
mono_assembly_is_in_gac (const gchar *filename)
{
	const gchar *rootdir;
	gchar *gp;
	gchar **paths;

	if (filename == NULL)
		return FALSE;

	for (paths = extra_gac_paths; paths && *paths; paths++) {
		if (strstr (*paths, filename) != *paths)
			continue;

		gp = (gchar *) (filename + strlen (*paths));
		if (*gp != G_DIR_SEPARATOR)
			continue;
		gp++;
		if (strncmp (gp, "lib", 3))
			continue;
		gp += 3;
		if (*gp != G_DIR_SEPARATOR)
			continue;
		gp++;
		if (strncmp (gp, "mono", 4))
			continue;
		gp += 4;
		if (*gp != G_DIR_SEPARATOR)
			continue;
		gp++;
		if (strncmp (gp, "gac", 3))
			continue;
		gp += 3;
		if (*gp != G_DIR_SEPARATOR)
			continue;

		return TRUE;
	}

	rootdir = mono_assembly_getrootdir ();
	if (strstr (filename, rootdir) != filename)
		return FALSE;

	gp = (gchar *) (filename + strlen (rootdir));
	if (*gp != G_DIR_SEPARATOR)
		return FALSE;
	gp++;
	if (strncmp (gp, "mono", 4))
		return FALSE;
	gp += 4;
	if (*gp != G_DIR_SEPARATOR)
		return FALSE;
	gp++;
	if (strncmp (gp, "gac", 3))
		return FALSE;
	gp += 3;
	if (*gp != G_DIR_SEPARATOR)
		return FALSE;
	return TRUE;
}

static MonoImage*
mono_assembly_load_publisher_policy (MonoAssemblyName *aname)
{
	MonoImage *image;
	gchar *filename, *pname, *name, *culture, *version, *fullpath, *subpath;
	gchar **paths;
	gint32 len;

	if (strstr (aname->name, ".dll")) {
		len = strlen (aname->name) - 4;
		name = g_malloc (len);
		strncpy (name, aname->name, len);
	} else
		name = g_strdup (aname->name);
	
	if (aname->culture)
		culture = g_utf8_strdown (aname->culture, -1);
	else
		culture = g_strdup ("");
	
	pname = g_strdup_printf ("policy.%d.%d.%s", aname->major, aname->minor, name);
	version = g_strdup_printf ("0.0.0.0_%s_%s", culture, aname->public_key_token);
	g_free (name);
	g_free (culture);
	
	filename = g_strconcat (pname, ".dll", NULL);
	subpath = g_build_path (G_DIR_SEPARATOR_S, pname, version, filename, NULL);
	g_free (pname);
	g_free (version);
	g_free (filename);

	image = NULL;
	if (extra_gac_paths) {
		paths = extra_gac_paths;
		while (!image && *paths) {
			fullpath = g_build_path (G_DIR_SEPARATOR_S, *paths,
					"lib", "mono", "gac", subpath, NULL);
			image = mono_image_open (fullpath, NULL);
			g_free (fullpath);
			paths++;
		}
	}

	if (image) {
		g_free (subpath);
		return image;
	}

	fullpath = g_build_path (G_DIR_SEPARATOR_S, mono_assembly_getrootdir (), 
			"mono", "gac", subpath, NULL);
	image = mono_image_open (fullpath, NULL);
	g_free (subpath);
	g_free (fullpath);
	
	return image;
}

static MonoAssemblyName*
mono_assembly_bind_version (MonoAssemblyBindingInfo *info, MonoAssemblyName *aname, MonoAssemblyName *dest_name)
{
	memcpy (dest_name, aname, sizeof (MonoAssemblyName));
	dest_name->major = info->new_version.major;
	dest_name->minor = info->new_version.minor;
	dest_name->build = info->new_version.build;
	dest_name->revision = info->new_version.revision;
	
	return dest_name;
}

/* LOCKING: assembly_binding lock must be held */
static MonoAssemblyBindingInfo*
search_binding_loaded (MonoAssemblyName *aname)
{
	GSList *tmp;

	for (tmp = loaded_assembly_bindings; tmp; tmp = tmp->next) {
		MonoAssemblyBindingInfo *info = tmp->data;
		if (assembly_binding_maps_name (info, aname))
			return info;
	}

	return NULL;
}

static inline gboolean
info_compare_versions (AssemblyVersionSet *left, AssemblyVersionSet *right)
{
	if (left->major != right->major || left->minor != right->minor ||
	    left->build != right->build || left->revision != right->revision)
		return FALSE;

	return TRUE;
}

static inline gboolean
info_versions_equal (MonoAssemblyBindingInfo *left, MonoAssemblyBindingInfo *right)
{
	if (left->has_old_version_bottom != right->has_old_version_bottom)
		return FALSE;

	if (left->has_old_version_top != right->has_old_version_top)
		return FALSE;

	if (left->has_new_version != right->has_new_version)
		return FALSE;

	if (left->has_old_version_bottom && !info_compare_versions (&left->old_version_bottom, &right->old_version_bottom))
		return FALSE;

	if (left->has_old_version_top && !info_compare_versions (&left->old_version_top, &right->old_version_top))
		return FALSE;

	if (left->has_new_version && !info_compare_versions (&left->new_version, &right->new_version))
		return FALSE;

	return TRUE;
}

/* LOCKING: assumes all the necessary locks are held */
static void
assembly_binding_info_parsed (MonoAssemblyBindingInfo *info, void *user_data)
{
	MonoAssemblyBindingInfo *info_copy;
	GSList *tmp;
	MonoAssemblyBindingInfo *info_tmp;
	MonoDomain *domain = (MonoDomain*)user_data;

	if (!domain)
		return;

	for (tmp = domain->assembly_bindings; tmp; tmp = tmp->next) {
		info_tmp = tmp->data;
		if (strcmp (info->name, info_tmp->name) == 0 && info_versions_equal (info, info_tmp))
			return;
	}

	info_copy = mono_mempool_alloc0 (domain->mp, sizeof (MonoAssemblyBindingInfo));
	memcpy (info_copy, info, sizeof (MonoAssemblyBindingInfo));
	if (info->name)
		info_copy->name = mono_mempool_strdup (domain->mp, info->name);
	if (info->culture)
		info_copy->culture = mono_mempool_strdup (domain->mp, info->culture);

	domain->assembly_bindings = g_slist_append_mempool (domain->mp, domain->assembly_bindings, info_copy);
}

static int
get_version_number (int major, int minor)
{
	return major * 256 + minor;
}

static inline gboolean
info_major_minor_in_range (MonoAssemblyBindingInfo *info, MonoAssemblyName *aname)
{
	int aname_version_number = get_version_number (aname->major, aname->minor);
	if (!info->has_old_version_bottom)
		return FALSE;

	if (get_version_number (info->old_version_bottom.major, info->old_version_bottom.minor) > aname_version_number)
		return FALSE;

	if (info->has_old_version_top && get_version_number (info->old_version_top.major, info->old_version_top.minor) < aname_version_number)
		return FALSE;

	/* This is not the nicest way to do it, but it's a by-product of the way parsing is done */
	info->major = aname->major;
	info->minor = aname->minor;

	return TRUE;
}

/* LOCKING: Assumes that we are already locked - both loader and domain locks */
static MonoAssemblyBindingInfo*
get_per_domain_assembly_binding_info (MonoDomain *domain, MonoAssemblyName *aname)
{
	MonoAssemblyBindingInfo *info;
	GSList *list;

	if (!domain->assembly_bindings)
		return NULL;

	info = NULL;
	for (list = domain->assembly_bindings; list; list = list->next) {
		info = list->data;
		if (info && !strcmp (aname->name, info->name) && info_major_minor_in_range (info, aname))
			break;
		info = NULL;
	}

	if (info) {
		if (info->name && info->public_key_token [0] && info->has_old_version_bottom &&
		    info->has_new_version && assembly_binding_maps_name (info, aname))
			info->is_valid = TRUE;
		else
			info->is_valid = FALSE;
	}

	return info;
}

static MonoAssemblyName*
mono_assembly_apply_binding (MonoAssemblyName *aname, MonoAssemblyName *dest_name)
{
	MonoAssemblyBindingInfo *info, *info2;
	MonoImage *ppimage;
	MonoDomain *domain;

	if (aname->public_key_token [0] == 0)
		return aname;

	domain = mono_domain_get ();

	mono_assembly_binding_lock ();
	info = search_binding_loaded (aname);
	mono_assembly_binding_unlock ();

	if (!info) {
		mono_domain_lock (domain);
		info = get_per_domain_assembly_binding_info (domain, aname);
		mono_domain_unlock (domain);
	}

	if (info) {
		if (!check_policy_versions (info, aname))
			return aname;
		
		mono_assembly_bind_version (info, aname, dest_name);
		return dest_name;
	}

	if (domain && domain->setup && domain->setup->configuration_file) {
		mono_domain_lock (domain);
		if (!domain->assembly_bindings_parsed) {
			gchar *domain_config_file_name = mono_string_to_utf8 (domain->setup->configuration_file);
			gchar *domain_config_file_path = mono_portability_find_file (domain_config_file_name, TRUE);

			if (!domain_config_file_path)
				domain_config_file_path = domain_config_file_name;
			
			mono_config_parse_assembly_bindings (domain_config_file_path, aname->major, aname->minor, domain, assembly_binding_info_parsed);
			domain->assembly_bindings_parsed = TRUE;
			if (domain_config_file_name != domain_config_file_path)
				g_free (domain_config_file_name);
			g_free (domain_config_file_path);
		}

		info2 = get_per_domain_assembly_binding_info (domain, aname);

		if (info2) {
			info = g_memdup (info2, sizeof (MonoAssemblyBindingInfo));
			info->name = g_strdup (info2->name);
			info->culture = g_strdup (info2->culture);
			info->domain_id = domain->domain_id;
		}

		mono_domain_unlock (domain);
	}

	if (!info) {
		info = g_new0 (MonoAssemblyBindingInfo, 1);
		info->major = aname->major;
		info->minor = aname->minor;
	}

	if (!info->is_valid) {
		ppimage = mono_assembly_load_publisher_policy (aname);
		if (ppimage) {
			get_publisher_policy_info (ppimage, aname, info);
			mono_image_close (ppimage);
		}
	}

	/* Define default error value if needed */
	if (!info->is_valid) {
		info->name = g_strdup (aname->name);
		info->culture = g_strdup (aname->culture);
		g_strlcpy ((char *)info->public_key_token, (const char *)aname->public_key_token, MONO_PUBLIC_KEY_TOKEN_LENGTH);
	}
	
	mono_assembly_binding_lock ();
	info2 = search_binding_loaded (aname);
	if (info2) {
		/* This binding was added by another thread 
		 * before us */
		mono_assembly_binding_info_free (info);
		g_free (info);
		
		info = info2;
	} else
		loaded_assembly_bindings = g_slist_prepend (loaded_assembly_bindings, info);
		
	mono_assembly_binding_unlock ();
	
	if (!info->is_valid || !check_policy_versions (info, aname))
		return aname;

	mono_assembly_bind_version (info, aname, dest_name);
	return dest_name;
}

/**
 * mono_assembly_load_from_gac
 *
 * @aname: The assembly name object
 */
static MonoAssembly*
mono_assembly_load_from_gac (MonoAssemblyName *aname,  gchar *filename, MonoImageOpenStatus *status, MonoBoolean refonly)
{
	MonoAssembly *result = NULL;
	gchar *name, *version, *culture, *fullpath, *subpath;
	gint32 len;
	gchar **paths;
	char *pubtok;

	if (aname->public_key_token [0] == 0) {
		return NULL;
	}

	if (strstr (aname->name, ".dll")) {
		len = strlen (filename) - 4;
		name = g_malloc (len);
		strncpy (name, aname->name, len);
	} else {
		name = g_strdup (aname->name);
	}

	if (aname->culture) {
		culture = g_utf8_strdown (aname->culture, -1);
	} else {
		culture = g_strdup ("");
	}

	pubtok = g_ascii_strdown ((char*)aname->public_key_token, MONO_PUBLIC_KEY_TOKEN_LENGTH);
	version = g_strdup_printf ("%d.%d.%d.%d_%s_%s", aname->major,
			aname->minor, aname->build, aname->revision,
			culture, pubtok);
	g_free (pubtok);
	
	subpath = g_build_path (G_DIR_SEPARATOR_S, name, version, filename, NULL);
	g_free (name);
	g_free (version);
	g_free (culture);

	if (extra_gac_paths) {
		paths = extra_gac_paths;
		while (!result && *paths) {
			fullpath = g_build_path (G_DIR_SEPARATOR_S, *paths, "lib", "mono", "gac", subpath, NULL);
			result = mono_assembly_open_full (fullpath, status, refonly);
			g_free (fullpath);
			paths++;
		}
	}

	if (result) {
		result->in_gac = TRUE;
		g_free (subpath);
		return result;
	}

	fullpath = g_build_path (G_DIR_SEPARATOR_S, mono_assembly_getrootdir (),
			"mono", "gac", subpath, NULL);
	result = mono_assembly_open_full (fullpath, status, refonly);
	g_free (fullpath);

	if (result)
		result->in_gac = TRUE;
	
	g_free (subpath);

	return result;
}

MonoAssembly*
mono_assembly_load_corlib (const MonoRuntimeInfo *runtime, MonoImageOpenStatus *status)
{
	char *corlib_file;
	MonoAssemblyName *aname;

	if (corlib) {
		/* g_print ("corlib already loaded\n"); */
		return corlib;
	}

#if defined(__native_client__)
	if (corlibData != NULL && corlibSize != 0) {
		int status = 0;
		/* First "FALSE" instructs mono not to make a copy. */
		/* Second "FALSE" says this is not just a ref.      */
		MonoImage* image = mono_image_open_from_data_full (corlibData, corlibSize, FALSE, &status, FALSE);
		if (image == NULL || status != 0)
			g_print("mono_image_open_from_data_full failed: %d\n", status);
		corlib = mono_assembly_load_from_full (image, "mscorlib", &status, FALSE);
		if (corlib == NULL || status != 0)
			g_print ("mono_assembly_load_from_full failed: %d\n", status);
		if (corlib)
			return corlib;
	}
#endif

	aname = mono_assembly_name_new ("mscorlib.dll");
	corlib = invoke_assembly_preload_hook (aname, assemblies_path);
	mono_assembly_name_free (aname);
	g_free (aname);
	if (corlib != NULL)
		return corlib;

	if (assemblies_path) {
		corlib = load_in_path ("mscorlib.dll", (const char**)assemblies_path, status, FALSE);
		if (corlib)
			return corlib;
	}

	/* Load corlib from mono/<version> */
	
	corlib_file = g_build_filename ("mono", runtime->framework_version, "mscorlib.dll", NULL);
	if (assemblies_path) {
		corlib = load_in_path (corlib_file, (const char**)assemblies_path, status, FALSE);
		if (corlib) {
			g_free (corlib_file);
			return corlib;
		}
	}
	corlib = load_in_path (corlib_file, default_path, status, FALSE);
	g_free (corlib_file);
	
	if (corlib && !strcmp (runtime->framework_version, "4.5"))
		default_path [1] = g_strdup_printf ("%s/mono/4.5/Facades", default_path [0]);
		
	return corlib;
}

MonoAssembly*
mono_assembly_load_full_nosearch (MonoAssemblyName *aname, 
								  const char       *basedir, 
								  MonoImageOpenStatus *status,
								  gboolean refonly)
{
	MonoAssembly *result;
	char *fullpath, *filename;
	MonoAssemblyName maped_aname;
	MonoAssemblyName maped_name_pp;
	int ext_index;
	const char *ext;
	int len;

	aname = mono_assembly_remap_version (aname, &maped_aname);
	
	/* Reflection only assemblies don't get assembly binding */
	if (!refonly)
		aname = mono_assembly_apply_binding (aname, &maped_name_pp);
	
	result = mono_assembly_loaded_full (aname, refonly);
	if (result)
		return result;

	result = refonly ? invoke_assembly_refonly_preload_hook (aname, assemblies_path) : invoke_assembly_preload_hook (aname, assemblies_path);
	if (result) {
		result->in_gac = FALSE;
		return result;
	}

	/* Currently we retrieve the loaded corlib for reflection 
	 * only requests, like a common reflection only assembly 
	 */
	if (strcmp (aname->name, "mscorlib") == 0 || strcmp (aname->name, "mscorlib.dll") == 0) {
		return mono_assembly_load_corlib (mono_get_runtime_info (), status);
	}

	len = strlen (aname->name);
	for (ext_index = 0; ext_index < 2; ext_index ++) {
		ext = ext_index == 0 ? ".dll" : ".exe";
		if (len > 4 && (!strcmp (aname->name + len - 4, ".dll") || !strcmp (aname->name + len - 4, ".exe"))) {
			filename = g_strdup (aname->name);
			/* Don't try appending .dll/.exe if it already has one of those extensions */
			ext_index++;
		} else {
			filename = g_strconcat (aname->name, ext, NULL);
		}

		result = mono_assembly_load_from_gac (aname, filename, status, refonly);
		if (result) {
			g_free (filename);
			return result;
		}

		if (basedir) {
			fullpath = g_build_filename (basedir, filename, NULL);
			result = mono_assembly_open_full (fullpath, status, refonly);
			g_free (fullpath);
			if (result) {
				result->in_gac = FALSE;
				g_free (filename);
				return result;
			}
		}

		result = load_in_path (filename, default_path, status, refonly);
		if (result)
			result->in_gac = FALSE;
		g_free (filename);
		if (result)
			return result;
	}

	return result;
}

/**
 * mono_assembly_load_full:
 * @aname: A MonoAssemblyName with the assembly name to load.
 * @basedir: A directory to look up the assembly at.
 * @status: a pointer to a MonoImageOpenStatus to return the status of the load operation
 * @refonly: Whether this assembly is being opened in "reflection-only" mode.
 *
 * Loads the assembly referenced by @aname, if the value of @basedir is not NULL, it
 * attempts to load the assembly from that directory before probing the standard locations.
 *
 * If the assembly is being opened in reflection-only mode (@refonly set to TRUE) then no 
 * assembly binding takes place.
 *
 * Returns: the assembly referenced by @aname loaded or NULL on error.   On error the
 * value pointed by status is updated with an error code.
 */
MonoAssembly*
mono_assembly_load_full (MonoAssemblyName *aname, const char *basedir, MonoImageOpenStatus *status, gboolean refonly)
{
	MonoAssembly *result = mono_assembly_load_full_nosearch (aname, basedir, status, refonly);
	
	if (!result)
		/* Try a postload search hook */
		result = mono_assembly_invoke_search_hook_internal (aname, refonly, TRUE);
	return result;
}

/**
 * mono_assembly_load:
 * @aname: A MonoAssemblyName with the assembly name to load.
 * @basedir: A directory to look up the assembly at.
 * @status: a pointer to a MonoImageOpenStatus to return the status of the load operation
 *
 * Loads the assembly referenced by @aname, if the value of @basedir is not NULL, it
 * attempts to load the assembly from that directory before probing the standard locations.
 *
 * Returns: the assembly referenced by @aname loaded or NULL on error.   On error the
 * value pointed by status is updated with an error code.
 */
MonoAssembly*
mono_assembly_load (MonoAssemblyName *aname, const char *basedir, MonoImageOpenStatus *status)
{
	return mono_assembly_load_full (aname, basedir, status, FALSE);
}
	
MonoAssembly*
mono_assembly_loaded_full (MonoAssemblyName *aname, gboolean refonly)
{
	MonoAssembly *res;
	MonoAssemblyName maped_aname;

	aname = mono_assembly_remap_version (aname, &maped_aname);

	res = mono_assembly_invoke_search_hook_internal (aname, refonly, FALSE);

	return res;
}

/**
 * mono_assembly_loaded:
 * @aname: an assembly to look for.
 *
 * Returns: NULL If the given @aname assembly has not been loaded, or a pointer to
 * a MonoAssembly that matches the MonoAssemblyName specified.
 */
MonoAssembly*
mono_assembly_loaded (MonoAssemblyName *aname)
{
	return mono_assembly_loaded_full (aname, FALSE);
}

void
mono_assembly_release_gc_roots (MonoAssembly *assembly)
{
	if (assembly == NULL || assembly == REFERENCE_MISSING)
		return;

	if (assembly_is_dynamic (assembly)) {
		int i;
		MonoDynamicImage *dynimg = (MonoDynamicImage *)assembly->image;
		for (i = 0; i < dynimg->image.module_count; ++i)
			mono_dynamic_image_release_gc_roots ((MonoDynamicImage *)dynimg->image.modules [i]);
		mono_dynamic_image_release_gc_roots (dynimg);
	}
}

/*
 * Returns whether mono_assembly_close_finish() must be called as
 * well.  See comment for mono_image_close_except_pools() for why we
 * unload in two steps.
 */
gboolean
mono_assembly_close_except_image_pools (MonoAssembly *assembly)
{
	GSList *tmp;
	g_return_val_if_fail (assembly != NULL, FALSE);

	if (assembly == REFERENCE_MISSING)
		return FALSE;

	/* Might be 0 already */
	if (InterlockedDecrement (&assembly->ref_count) > 0)
		return FALSE;

	mono_profiler_assembly_event (assembly, MONO_PROFILE_START_UNLOAD);

	mono_trace (G_LOG_LEVEL_INFO, MONO_TRACE_ASSEMBLY, "Unloading assembly %s [%p].", assembly->aname.name, assembly);

	mono_debug_close_image (assembly->image);

	mono_assemblies_lock ();
	loaded_assemblies = g_list_remove (loaded_assemblies, assembly);
	mono_assemblies_unlock ();

	assembly->image->assembly = NULL;

	if (!mono_image_close_except_pools (assembly->image))
		assembly->image = NULL;

	for (tmp = assembly->friend_assembly_names; tmp; tmp = tmp->next) {
		MonoAssemblyName *fname = tmp->data;
		mono_assembly_name_free (fname);
		g_free (fname);
	}
	g_slist_free (assembly->friend_assembly_names);
	g_free (assembly->basedir);

	mono_profiler_assembly_event (assembly, MONO_PROFILE_END_UNLOAD);

	return TRUE;
}

void
mono_assembly_close_finish (MonoAssembly *assembly)
{
	g_assert (assembly && assembly != REFERENCE_MISSING);

	if (assembly->image)
		mono_image_close_finish (assembly->image);

	if (assembly_is_dynamic (assembly)) {
		g_free ((char*)assembly->aname.culture);
	} else {
		g_free (assembly);
	}
}

/**
 * mono_assembly_close:
 * @assembly: the assembly to release.
 *
 * This method releases a reference to the @assembly.  The assembly is
 * only released when all the outstanding references to it are released.
 */
void
mono_assembly_close (MonoAssembly *assembly)
{
	if (mono_assembly_close_except_image_pools (assembly))
		mono_assembly_close_finish (assembly);
}

MonoImage*
mono_assembly_load_module (MonoAssembly *assembly, guint32 idx)
{
	return mono_image_load_file_for_image (assembly->image, idx);
}

void
mono_assembly_foreach (GFunc func, gpointer user_data)
{
	GList *copy;

	/*
	 * We make a copy of the list to avoid calling the callback inside the 
	 * lock, which could lead to deadlocks.
	 */
	mono_assemblies_lock ();
	copy = g_list_copy (loaded_assemblies);
	mono_assemblies_unlock ();

	g_list_foreach (loaded_assemblies, func, user_data);

	g_list_free (copy);
}

/**
 * mono_assemblies_cleanup:
 *
 * Free all resources used by this module.
 */
void
mono_assemblies_cleanup (void)
{
	GSList *l;

	mono_mutex_destroy (&assemblies_mutex);
	mono_mutex_destroy (&assembly_binding_mutex);

	for (l = loaded_assembly_bindings; l; l = l->next) {
		MonoAssemblyBindingInfo *info = l->data;

		mono_assembly_binding_info_free (info);
		g_free (info);
	}
	g_slist_free (loaded_assembly_bindings);

	free_assembly_load_hooks ();
	free_assembly_search_hooks ();
	free_assembly_preload_hooks ();
}

/*LOCKING takes the assembly_binding lock*/
void
mono_assembly_cleanup_domain_bindings (guint32 domain_id)
{
	GSList **iter;

	mono_assembly_binding_lock ();
	iter = &loaded_assembly_bindings;
	while (*iter) {
		GSList *l = *iter;
		MonoAssemblyBindingInfo *info = l->data;

		if (info->domain_id == domain_id) {
			*iter = l->next;
			mono_assembly_binding_info_free (info);
			g_free (info);
			g_slist_free_1 (l);
		} else {
			iter = &l->next;
		}
	}
	mono_assembly_binding_unlock ();
}

/*
 * Holds the assembly of the application, for
 * System.Diagnostics.Process::MainModule
 */
static MonoAssembly *main_assembly=NULL;

void
mono_assembly_set_main (MonoAssembly *assembly)
{
	main_assembly = assembly;
}

/**
 * mono_assembly_get_main:
 *
 * Returns: the assembly for the application, the first assembly that is loaded by the VM
 */
MonoAssembly *
mono_assembly_get_main (void)
{
	return (main_assembly);
}

/**
 * mono_assembly_get_image:
 * @assembly: The assembly to retrieve the image from
 *
 * Returns: the MonoImage associated with this assembly.
 */
MonoImage*
mono_assembly_get_image (MonoAssembly *assembly)
{
	return assembly->image;
}

void
mono_register_bundled_assemblies (const MonoBundledAssembly **assemblies)
{
	bundles = assemblies;
}

#define MONO_DECLSEC_FORMAT_10		0x3C
#define MONO_DECLSEC_FORMAT_20		0x2E
#define MONO_DECLSEC_FIELD		0x53
#define MONO_DECLSEC_PROPERTY		0x54

#define SKIP_VISIBILITY_XML_ATTRIBUTE ("\"SkipVerification\"")
#define SKIP_VISIBILITY_ATTRIBUTE_NAME ("System.Security.Permissions.SecurityPermissionAttribute")
#define SKIP_VISIBILITY_ATTRIBUTE_SIZE (sizeof (SKIP_VISIBILITY_ATTRIBUTE_NAME) - 1)
#define SKIP_VISIBILITY_PROPERTY_NAME ("SkipVerification")
#define SKIP_VISIBILITY_PROPERTY_SIZE (sizeof (SKIP_VISIBILITY_PROPERTY_NAME) - 1)

static gboolean
mono_assembly_try_decode_skip_verification_param (const char *p, const char **resp, gboolean *abort_decoding)
{
	int len;
	switch (*p++) {
	case MONO_DECLSEC_PROPERTY:
		break;
	case MONO_DECLSEC_FIELD:
	default:
		*abort_decoding = TRUE;
		return FALSE;
		break;
	}

	if (*p++ != MONO_TYPE_BOOLEAN) {
		*abort_decoding = TRUE;
		return FALSE;
	}
		
	/* property name length */
	len = mono_metadata_decode_value (p, &p);

	if (len >= SKIP_VISIBILITY_PROPERTY_SIZE && !memcmp (p, SKIP_VISIBILITY_PROPERTY_NAME, SKIP_VISIBILITY_PROPERTY_SIZE)) {
		p += len;
		return *p;
	}
	p += len + 1;

	*resp = p;
	return FALSE;
}

static gboolean
mono_assembly_try_decode_skip_verification (const char *p, const char *endn)
{
	int i, j, num, len, params_len;

	if (*p == MONO_DECLSEC_FORMAT_10) {
		gsize read, written;
		char *res = g_convert (p, endn - p, "UTF-8", "UTF-16LE", &read, &written, NULL);
		if (res) {
			gboolean found = strstr (res, SKIP_VISIBILITY_XML_ATTRIBUTE) != NULL;
			g_free (res);
			return found;
		}
		return FALSE;
	}
	if (*p++ != MONO_DECLSEC_FORMAT_20)
		return FALSE;

	/* number of encoded permission attributes */
	num = mono_metadata_decode_value (p, &p);
	for (i = 0; i < num; ++i) {
		gboolean is_valid = FALSE;
		gboolean abort_decoding = FALSE;

		/* attribute name length */
		len =  mono_metadata_decode_value (p, &p);

		/* We don't really need to fully decode the type. Comparing the name is enough */
		is_valid = len >= SKIP_VISIBILITY_ATTRIBUTE_SIZE && !memcmp (p, SKIP_VISIBILITY_ATTRIBUTE_NAME, SKIP_VISIBILITY_ATTRIBUTE_SIZE);

		p += len;

		/*size of the params table*/
		params_len =  mono_metadata_decode_value (p, &p);
		if (is_valid) {
			const char *params_end = p + params_len;
			
			/* number of parameters */
			len = mono_metadata_decode_value (p, &p);
	
			for (j = 0; j < len; ++j) {
				if (mono_assembly_try_decode_skip_verification_param (p, &p, &abort_decoding))
					return TRUE;
				if (abort_decoding)
					break;
			}
			p = params_end;
		} else {
			p += params_len;
		}
	}
	
	return FALSE;
}


gboolean
mono_assembly_has_skip_verification (MonoAssembly *assembly)
{
	MonoTableInfo *t;	
	guint32 cols [MONO_DECL_SECURITY_SIZE];
	const char *blob;
	int i, len;

	if (MONO_SECMAN_FLAG_INIT (assembly->skipverification))
		return MONO_SECMAN_FLAG_GET_VALUE (assembly->skipverification);

	t = &assembly->image->tables [MONO_TABLE_DECLSECURITY];

	for (i = 0; i < t->rows; ++i) {
		mono_metadata_decode_row (t, i, cols, MONO_DECL_SECURITY_SIZE);
		if ((cols [MONO_DECL_SECURITY_PARENT] & MONO_HAS_DECL_SECURITY_MASK) != MONO_HAS_DECL_SECURITY_ASSEMBLY)
			continue;
		if (cols [MONO_DECL_SECURITY_ACTION] != SECURITY_ACTION_REQMIN)
			continue;

		blob = mono_metadata_blob_heap (assembly->image, cols [MONO_DECL_SECURITY_PERMISSIONSET]);
		len = mono_metadata_decode_blob_size (blob, &blob);
		if (!len)
			continue;

		if (mono_assembly_try_decode_skip_verification (blob, blob + len)) {
			MONO_SECMAN_FLAG_SET_VALUE (assembly->skipverification, TRUE);
			return TRUE;
		}
	}

	MONO_SECMAN_FLAG_SET_VALUE (assembly->skipverification, FALSE);
	return FALSE;
}<|MERGE_RESOLUTION|>--- conflicted
+++ resolved
@@ -582,11 +582,7 @@
 		return NULL;
 
 	/* Not a well known Mono executable, we are embedded, cant guess the base  */
-<<<<<<< HEAD
-	if (strcmp (p, "/mono") && strcmp (p, "/mono-sgen") && strcmp (p, "/mono-boehm") && strcmp (p, "/pedump") && strcmp (p, "/monodis") && strcmp (p, "/mint") && strcmp (p, "/monodiet"))
-=======
 	if (strcmp (p, "/mono") && strcmp (p, "/mono-boehm") && strcmp (p, "/mono-sgen") && strcmp (p, "/pedump") && strcmp (p, "/monodis"))
->>>>>>> 88c3f0b7
 		return NULL;
 	    
 	*p = 0;
