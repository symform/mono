/* 
 * Copyright 1988, 1989 Hans-J. Boehm, Alan J. Demers
 * Copyright (c) 1991-1994 by Xerox Corporation.  All rights reserved.
 * Copyright (c) 1996-1999 by Silicon Graphics.  All rights reserved.
 * Copyright (c) 1999 by Hewlett-Packard Company. All rights reserved.
 *
 *
 * THIS MATERIAL IS PROVIDED AS IS, WITH ABSOLUTELY NO WARRANTY EXPRESSED
 * OR IMPLIED.  ANY USE IS AT YOUR OWN RISK.
 *
 * Permission is hereby granted to use or copy this program
 * for any purpose,  provided the above notices are retained on all copies.
 * Permission to modify the code and to distribute modified code is granted,
 * provided the above notices are retained, and a notice that the code was
 * modified is included with the above copyright notice.
 */

#ifndef GC_LOCKS_H
#define GC_LOCKS_H

/*
 * Mutual exclusion between allocator/collector routines.
 * Needed if there is more than one allocator thread.
 * FASTLOCK() is assumed to try to acquire the lock in a cheap and
 * dirty way that is acceptable for a few instructions, e.g. by
 * inhibiting preemption.  This is assumed to have succeeded only
 * if a subsequent call to FASTLOCK_SUCCEEDED() returns TRUE.
 * FASTUNLOCK() is called whether or not FASTLOCK_SUCCEEDED().
 * If signals cannot be tolerated with the FASTLOCK held, then
 * FASTLOCK should disable signals.  The code executed under
 * FASTLOCK is otherwise immune to interruption, provided it is
 * not restarted.
 * DCL_LOCK_STATE declares any local variables needed by LOCK and UNLOCK
 * and/or DISABLE_SIGNALS and ENABLE_SIGNALS and/or FASTLOCK.
 * (There is currently no equivalent for FASTLOCK.)
 *
 * In the PARALLEL_MARK case, we also need to define a number of
 * other inline finctions here:
 *   GC_bool GC_compare_and_exchange( volatile GC_word *addr,
 *   				      GC_word old, GC_word new )
 *   GC_word GC_atomic_add( volatile GC_word *addr, GC_word how_much )
 *   void GC_memory_barrier( )
 *   
 */  
# ifdef THREADS
   void GC_noop1 GC_PROTO((word));
#  ifdef PCR_OBSOLETE	/* Faster, but broken with multiple lwp's	*/
#    include  "th/PCR_Th.h"
#    include  "th/PCR_ThCrSec.h"
     extern struct PCR_Th_MLRep GC_allocate_ml;
#    define DCL_LOCK_STATE  PCR_sigset_t GC_old_sig_mask
#    define LOCK() PCR_Th_ML_Acquire(&GC_allocate_ml) 
#    define UNLOCK() PCR_Th_ML_Release(&GC_allocate_ml)
#    define UNLOCK() PCR_Th_ML_Release(&GC_allocate_ml)
#    define FASTLOCK() PCR_ThCrSec_EnterSys()
     /* Here we cheat (a lot): */
#        define FASTLOCK_SUCCEEDED() (*(int *)(&GC_allocate_ml) == 0)
		/* TRUE if nobody currently holds the lock */
#    define FASTUNLOCK() PCR_ThCrSec_ExitSys()
#  endif
#  ifdef PCR
#    include <base/PCR_Base.h>
#    include <th/PCR_Th.h>
     extern PCR_Th_ML GC_allocate_ml;
#    define DCL_LOCK_STATE \
	 PCR_ERes GC_fastLockRes; PCR_sigset_t GC_old_sig_mask
#    define LOCK() PCR_Th_ML_Acquire(&GC_allocate_ml)
#    define UNLOCK() PCR_Th_ML_Release(&GC_allocate_ml)
#    define FASTLOCK() (GC_fastLockRes = PCR_Th_ML_Try(&GC_allocate_ml))
#    define FASTLOCK_SUCCEEDED() (GC_fastLockRes == PCR_ERes_okay)
#    define FASTUNLOCK()  {\
        if( FASTLOCK_SUCCEEDED() ) PCR_Th_ML_Release(&GC_allocate_ml); }
#  endif
#  ifdef SRC_M3
     extern GC_word RT0u__inCritical;
#    define LOCK() RT0u__inCritical++
#    define UNLOCK() RT0u__inCritical--
#  endif
#  ifdef SN_TARGET_PS3
#    include <pthread.h>
     extern pthread_mutex_t GC_allocate_ml;
#      define LOCK()   pthread_mutex_lock(&GC_allocate_ml)
#      define UNLOCK() pthread_mutex_unlock(&GC_allocate_ml)
#  endif
#  ifdef GC_SOLARIS_THREADS
#    include <thread.h>
#    include <signal.h>
     extern mutex_t GC_allocate_ml;
#    define LOCK() mutex_lock(&GC_allocate_ml);
#    define UNLOCK() mutex_unlock(&GC_allocate_ml);
#  endif

/* Try to define GC_TEST_AND_SET and a matching GC_CLEAR for spin lock	*/
/* acquisition and release.  We need this for correct operation of the	*/
/* incremental GC.							*/
#  ifdef __GNUC__
#    if defined(I386)
       inline static int GC_test_and_set(volatile unsigned int *addr) {
	  int oldval;
	  /* Note: the "xchg" instruction does not need a "lock" prefix */
	  __asm__ __volatile__("xchgl %0, %1"
		: "=r"(oldval), "=m"(*(addr))
		: "0"(1), "m"(*(addr)) : "memory");
	  return oldval;
       }
#      define GC_TEST_AND_SET_DEFINED
#    endif
#    if defined(IA64)
#      if defined(__INTEL_COMPILER)
#        include <ia64intrin.h>
#      endif
       inline static int GC_test_and_set(volatile unsigned int *addr) {
	  long oldval, n = 1;
#	ifndef __INTEL_COMPILER
	  __asm__ __volatile__("xchg4 %0=%1,%2"
		: "=r"(oldval), "=m"(*addr)
		: "r"(n) : "memory");
#	else
	  oldval = _InterlockedExchange(addr, n);
#	endif
	  return oldval;
       }
#      define GC_TEST_AND_SET_DEFINED
       /* Should this handle post-increment addressing?? */
       inline static void GC_clear(volatile unsigned int *addr) {
#	ifndef __INTEL_COMPILER
	 __asm__ __volatile__("st4.rel %0=r0" : "=m" (*addr) : : "memory");
#	else
	// there is no st4 but I can use xchg I hope
	 _InterlockedExchange(addr, 0);
#	endif
       }
#      define GC_CLEAR_DEFINED
#    endif
#    ifdef SPARC
       inline static int GC_test_and_set(volatile unsigned int *addr) {
	 int oldval;

	 __asm__ __volatile__("ldstub %1,%0"
	 : "=r"(oldval), "=m"(*addr)
	 : "m"(*addr) : "memory");
	 return oldval;
       }
#      define GC_TEST_AND_SET_DEFINED
#    endif
#    ifdef M68K
       /* Contributed by Tony Mantler.  I'm not sure how well it was	*/
       /* tested.							*/
       inline static int GC_test_and_set(volatile unsigned int *addr) {
          char oldval; /* this must be no longer than 8 bits */

          /* The return value is semi-phony. */
          /* 'tas' sets bit 7 while the return */
          /* value pretends bit 0 was set */
          __asm__ __volatile__(
                 "tas %1@; sne %0; negb %0"
                 : "=d" (oldval)
                 : "a" (addr) : "memory");
          return oldval;
       }
#      define GC_TEST_AND_SET_DEFINED
#    endif
#    if defined(POWERPC)
        inline static int GC_test_and_set(volatile unsigned int *addr) {
          int oldval;
          int temp = 1; /* locked value */

          __asm__ __volatile__(
               "1:\tlwarx %0,0,%1\n"   /* load and reserve               */
               "\tcmpwi %0, 0\n"       /* if load is                     */
               "\tbne 2f\n"            /*   non-zero, return already set */
               "\tstwcx. %2,0,%1\n"    /* else store conditional         */
               "\tbne- 1b\n"           /* retry if lost reservation      */
               "\tsync\n"              /* import barrier                 */
               "2:\t\n"                /* oldval is zero if we set       */
              : "=&r"(oldval)
              : "r"(addr), "r"(temp)
              : "cr0","memory");
          return oldval;
        }
#     define GC_TEST_AND_SET_DEFINED
      inline static void GC_clear(volatile unsigned int *addr) {
	__asm__ __volatile__("lwsync" : : : "memory");
        *(addr) = 0;
      }
#     define GC_CLEAR_DEFINED
#    endif
#    if defined(ALPHA) 
        inline static int GC_test_and_set(volatile unsigned int * addr)
        {
          unsigned long oldvalue;
          unsigned long temp;

          __asm__ __volatile__(
                             "1:     ldl_l %0,%1\n"
                             "       and %0,%3,%2\n"
                             "       bne %2,2f\n"
                             "       xor %0,%3,%0\n"
                             "       stl_c %0,%1\n"
#	ifdef __ELF__
                             "       beq %0,3f\n"
#	else
                             "       beq %0,1b\n"
#	endif
                             "       mb\n"
                             "2:\n"
#	ifdef __ELF__
                             ".section .text2,\"ax\"\n"
                             "3:     br 1b\n"
                             ".previous"
#	endif
                             :"=&r" (temp), "=m" (*addr), "=&r" (oldvalue)
                             :"Ir" (1), "m" (*addr)
			     :"memory");

          return oldvalue;
        }
#       define GC_TEST_AND_SET_DEFINED
        inline static void GC_clear(volatile unsigned int *addr) {
          __asm__ __volatile__("mb" : : : "memory");
          *(addr) = 0;
        }
#       define GC_CLEAR_DEFINED
#    endif /* ALPHA */
#    ifdef ARM32
#       ifdef __native_client__
#          define MASK_REGISTER(reg, cond) "bic" cond " " reg ", " reg ", #0xc0000000\n"
#          define NACL_ALIGN() ".align 4\n"
#       else
#          define MASK_REGISTER(reg, cond)
#          define NACL_ALIGN()
#       endif
        inline static int GC_test_and_set(volatile unsigned int *addr) {
<<<<<<< HEAD
#if defined(__native_client__) || defined(HAVE_ARMV7)
          int ret, tmp;
          __asm__ __volatile__ (
                                 "1:\n"
                                 NACL_ALIGN()
                                 MASK_REGISTER("%3", "al")
                                 "ldrex %0, [%3]\n"
                                 MASK_REGISTER("%3", "al")
                                 "strex %1, %2, [%3]\n" 
                                 "teq %1, #0\n"
                                 "bne 1b\n"
                                 : "=&r" (ret), "=&r" (tmp)
                                 : "r" (1), "r" (addr)
                                 : "memory", "cc");
          return ret;
#else
          int oldval;
          /* SWP on ARM is very similar to XCHG on x86.  Doesn't lock the
           * bus because there are no SMP ARM machines.  If/when there are,
           * this code will likely need to be updated. */
          /* See linuxthreads/sysdeps/arm/pt-machine.h in glibc-2.1 */
          __asm__ __volatile__(MASK_REGISTER("%2", "al")
                               "swp %0, %1, [%2]"
      		  	     : "=&r"(oldval)
      			     : "r"(1), "r"(addr)
			     : "memory");
          return oldval;
#endif
=======
		  return (int) __sync_lock_test_and_set (addr, 1);
>>>>>>> a7debabc
        }
#       define GC_TEST_AND_SET_DEFINED
      inline static void GC_clear(volatile unsigned int *addr) {
		  /* Memory barrier */
#if defined(__native_client__) || defined(HAVE_ARMV7)
		  /* NaCl requires ARMv7 CPUs. */
		  __asm__ __volatile__("dsb" : : : "memory");
#elif defined(HAVE_ARMV6)
		  __asm__ __volatile__ ("mcr p15, 0, %0, c7, c10, 5" : : "r" (0) : "memory");
#else
		  /* No barrier required on pre-v6. */
#endif
		  *(addr) = 0;
      }
#     define GC_CLEAR_DEFINED
#     undef NACL_ALIGN
#     undef MASK_REGISTER
#    endif /* ARM32 */
#    ifdef CRIS
        inline static int GC_test_and_set(volatile unsigned int *addr) {
	  /* Ripped from linuxthreads/sysdeps/cris/pt-machine.h.	*/
	  /* Included with Hans-Peter Nilsson's permission.		*/
	  register unsigned long int ret;

	  /* Note the use of a dummy output of *addr to expose the write.
	   * The memory barrier is to stop *other* writes being moved past
	   * this code.
	   */
	    __asm__ __volatile__("clearf\n"
        		         "0:\n\t"
                    		 "movu.b [%2],%0\n\t"
                    		 "ax\n\t"
                    		 "move.b %3,[%2]\n\t"
                    		 "bwf 0b\n\t"
                    		 "clearf"
                    		 : "=&r" (ret), "=m" (*addr)
                    		 : "r" (addr), "r" ((int) 1), "m" (*addr)
                    		 : "memory");
	    return ret;
        }
#       define GC_TEST_AND_SET_DEFINED
#    endif /* CRIS */
#    ifdef S390
       inline static int GC_test_and_set(volatile unsigned int *addr) {
         int ret;
         __asm__ __volatile__ (
          "     l     %0,0(%2)\n"
          "0:   cs    %0,%1,0(%2)\n"
          "     jl    0b"
          : "=&d" (ret)
          : "d" (1), "a" (addr)
          : "cc", "memory");
         return ret;
       }
#    endif
#  endif /* __GNUC__ */
#  if (defined(ALPHA) && !defined(__GNUC__))
#    ifndef OSF1
	--> We currently assume that if gcc is not used, we are
	--> running under Tru64.
#    endif
#    include <machine/builtins.h>
#    include <c_asm.h>
#    define GC_test_and_set(addr) __ATOMIC_EXCH_LONG(addr, 1)
#    define GC_TEST_AND_SET_DEFINED
#    define GC_clear(addr) { asm("mb"); *(volatile unsigned *)addr = 0; }
#    define GC_CLEAR_DEFINED
#  endif
#  if defined(MSWIN32)
#    define GC_test_and_set(addr) InterlockedExchange((LPLONG)addr,1)
#    define GC_TEST_AND_SET_DEFINED
#  endif
#  ifdef MIPS
#    ifdef LINUX
#      include <sys/tas.h>
#      define GC_test_and_set(addr) _test_and_set((int *) addr,1)
#      define GC_TEST_AND_SET_DEFINED
#    elif __mips < 3 || !(defined (_ABIN32) || defined(_ABI64)) \
	|| !defined(_COMPILER_VERSION) || _COMPILER_VERSION < 700
#	 ifdef __GNUC__
#          define GC_test_and_set(addr) _test_and_set((void *)addr,1)
#	 else
#          define GC_test_and_set(addr) test_and_set((void *)addr,1)
#	 endif
#    else
#	 include <sgidefs.h>
#	 include <mutex.h>
#	 define GC_test_and_set(addr) __test_and_set32((void *)addr,1)
#	 define GC_clear(addr) __lock_release(addr);
#	 define GC_CLEAR_DEFINED
#    endif
#    define GC_TEST_AND_SET_DEFINED
#  endif /* MIPS */
#  if defined(_AIX)
#    include <sys/atomic_op.h>
#    if (defined(_POWER) || defined(_POWERPC)) 
#      if defined(__GNUC__)  
         inline static void GC_memsync() {
           __asm__ __volatile__ ("sync" : : : "memory");
         }
#      else
#        ifndef inline
#          define inline __inline
#        endif
#        pragma mc_func GC_memsync { \
           "7c0004ac" /* sync (same opcode used for dcs)*/ \
         }
#      endif
#    else 
#    error dont know how to memsync
#    endif
     inline static int GC_test_and_set(volatile unsigned int * addr) {
          int oldvalue = 0;
          if (compare_and_swap((void *)addr, &oldvalue, 1)) {
            GC_memsync();
            return 0;
          } else return 1;
     }
#    define GC_TEST_AND_SET_DEFINED
     inline static void GC_clear(volatile unsigned int *addr) {
          GC_memsync();
          *(addr) = 0;
     }
#    define GC_CLEAR_DEFINED

#  endif
#  if 0 /* defined(HP_PA) */
     /* The official recommendation seems to be to not use ldcw from	*/
     /* user mode.  Since multithreaded incremental collection doesn't	*/
     /* work anyway on HP_PA, this shouldn't be a major loss.		*/

     /* "set" means 0 and "clear" means 1 here.		*/
#    define GC_test_and_set(addr) !GC_test_and_clear(addr);
#    define GC_TEST_AND_SET_DEFINED
#    define GC_clear(addr) GC_noop1((word)(addr)); *(volatile unsigned int *)addr = 1;
	/* The above needs a memory barrier! */
#    define GC_CLEAR_DEFINED
#  endif
#  if defined(GC_TEST_AND_SET_DEFINED) && !defined(GC_CLEAR_DEFINED)
#    ifdef __GNUC__
       inline static void GC_clear(volatile unsigned int *addr) {
         /* Try to discourage gcc from moving anything past this. */
         __asm__ __volatile__(" " : : : "memory");
         *(addr) = 0;
       }
#    else
	    /* The function call in the following should prevent the	*/
	    /* compiler from moving assignments to below the UNLOCK.	*/
#      define GC_clear(addr) GC_noop1((word)(addr)); \
			     *((volatile unsigned int *)(addr)) = 0;
#    endif
#    define GC_CLEAR_DEFINED
#  endif /* !GC_CLEAR_DEFINED */

#  if !defined(GC_TEST_AND_SET_DEFINED)
#    define USE_PTHREAD_LOCKS
#  endif

#  if defined(GC_PTHREADS) && !defined(GC_SOLARIS_THREADS) \
      && !defined(GC_WIN32_THREADS)
#    define NO_THREAD (pthread_t)(-1)
#    include <pthread.h>
#    if defined(PARALLEL_MARK) 
      /* We need compare-and-swap to update mark bits, where it's	*/
      /* performance critical.  If USE_MARK_BYTES is defined, it is	*/
      /* no longer needed for this purpose.  However we use it in	*/
      /* either case to implement atomic fetch-and-add, though that's	*/
      /* less performance critical, and could perhaps be done with	*/
      /* a lock.							*/
#     if defined(GENERIC_COMPARE_AND_SWAP)
	/* Probably not useful, except for debugging.	*/
	/* We do use GENERIC_COMPARE_AND_SWAP on PA_RISC, but we 	*/
	/* minimize its use.						*/
	extern pthread_mutex_t GC_compare_and_swap_lock;

	/* Note that if GC_word updates are not atomic, a concurrent 	*/
	/* reader should acquire GC_compare_and_swap_lock.  On 		*/
	/* currently supported platforms, such updates are atomic.	*/
	extern GC_bool GC_compare_and_exchange(volatile GC_word *addr,
					       GC_word old, GC_word new_val);
#     endif /* GENERIC_COMPARE_AND_SWAP */
#     if defined(I386)
#      if !defined(GENERIC_COMPARE_AND_SWAP)
         /* Returns TRUE if the comparison succeeded. */
         inline static GC_bool GC_compare_and_exchange(volatile GC_word *addr,
		  				       GC_word old,
						       GC_word new_val) 
         {
	   char result;
	   __asm__ __volatile__("lock; cmpxchgl %2, %0; setz %1"
	    	: "+m"(*(addr)), "=q"(result)
		: "r" (new_val), "a"(old) : "memory");
	   return (GC_bool) result;
         }
#      endif /* !GENERIC_COMPARE_AND_SWAP */
       inline static void GC_memory_barrier()
       {
	 /* We believe the processor ensures at least processor	*/
	 /* consistent ordering.  Thus a compiler barrier	*/
	 /* should suffice.					*/
         __asm__ __volatile__("" : : : "memory");
       }
#     endif /* I386 */

#     if defined(X86_64)
#      if !defined(GENERIC_COMPARE_AND_SWAP)
         /* Returns TRUE if the comparison succeeded. */
         inline static GC_bool GC_compare_and_exchange(volatile GC_word *addr,
		  				       GC_word old,
						       GC_word new_val) 
         {
	   char result;
	   __asm__ __volatile__("lock; cmpxchgq %2, %0; setz %1"
	    	: "+m"(*(addr)), "=r"(result)
		: "r" (new_val), "a"(old) : "memory");
	   return (GC_bool) result;
         }
#      endif /* !GENERIC_COMPARE_AND_SWAP */
       inline static void GC_memory_barrier()
       {
	 /* We believe the processor ensures at least processor	*/
	 /* consistent ordering.  Thus a compiler barrier	*/
	 /* should suffice.					*/
         __asm__ __volatile__("" : : : "memory");
       }
#     endif /* X86_64 */

#     if defined(POWERPC)
#      if !defined(GENERIC_COMPARE_AND_SWAP)
#       if CPP_WORDSZ == 64
        /* Returns TRUE if the comparison succeeded. */
        inline static GC_bool GC_compare_and_exchange(volatile GC_word *addr,
            GC_word old, GC_word new_val) 
        {
#         if HAS___SYNC_BOOL_COMPARE_AND_SWAP
            return __sync_bool_compare_and_swap(addr, old, new_val);
#         else
            unsigned long result, dummy;
            __asm__ __volatile__(
                "1:\tldarx %0,0,%5\n"
                  "\tcmpd %0,%4\n"
                  "\tbne  2f\n"
                  "\tstdcx. %3,0,%2\n"
                  "\tbne- 1b\n"
                  "\tsync\n"
                  "\tli %1, 1\n"
                  "\tb 3f\n"
                "2:\tli %1, 0\n"
                "3:\t\n"
                :  "=&r" (dummy), "=r" (result), "=p" (addr)
                :  "r" (new_val), "r" (old), "2"(addr)
                : "cr0","memory");
            return (GC_bool) result;
#         endif
        }
#       else
        /* Returns TRUE if the comparison succeeded. */
        inline static GC_bool GC_compare_and_exchange(volatile GC_word *addr,
            GC_word old, GC_word new_val) 
        {
#         if HAS___SYNC_BOOL_COMPARE_AND_SWAP
            return __sync_bool_compare_and_swap(addr, old, new_val);
#         else
            int result, dummy;
            __asm__ __volatile__(
                "1:\tlwarx %0,0,%5\n"
                  "\tcmpw %0,%4\n"
                  "\tbne  2f\n"
                  "\tstwcx. %3,0,%2\n"
                  "\tbne- 1b\n"
                  "\tsync\n"
                  "\tli %1, 1\n"
                  "\tb 3f\n"
                "2:\tli %1, 0\n"
                "3:\t\n"
                :  "=&r" (dummy), "=r" (result), "=p" (addr)
                :  "r" (new_val), "r" (old), "2"(addr)
                : "cr0","memory");
            return (GC_bool) result;
#         endif
        }
#       endif
#      endif /* !GENERIC_COMPARE_AND_SWAP */
        inline static void GC_memory_barrier()
        {
            __asm__ __volatile__("sync" : : : "memory");
        }
#     endif /* POWERPC */

#     if defined(SPARC)
#      if !defined(GENERIC_COMPARE_AND_SWAP)
#       if CPP_WORDSZ == 64
        /* Returns TRUE if the comparison succeeded. */
        inline static GC_bool GC_compare_and_exchange(volatile GC_word *addr,
            GC_word old, GC_word new_val)
        {
            unsigned long result;
            __asm__ __volatile__(
               "casx [%2], %3, %0"
                :  "=r" (result)
                :  "0" (new_val), "r" (addr), "r" (old)
                : "memory");
            return (GC_bool) (result == old);
        }
#       else
        /* Returns TRUE if the comparison succeeded. */
        inline static GC_bool GC_compare_and_exchange(volatile GC_word *_addr,
            GC_word _old, GC_word _new_val)
        {
           register unsigned long result asm("o0");
           register unsigned long old asm("o1");
           register volatile GC_word *addr asm("o2");
           result = _new_val;
           old = _old;
           addr = _addr;
            __asm__ __volatile__(
               /* We encode the instruction directly so that it
                  doesn't taint the whole binary as v9-only.  */
               ".word 0xd1e29009" /* cas [%o2], %o1, %o0 */
                :  "=r" (result)
                :  "0" (result), "r" (addr), "r"(old)
                : "memory");
            return (GC_bool) (result == old);
        }
#       endif
#      endif /* !GENERIC_COMPARE_AND_SWAP */
        inline static void GC_memory_barrier()
        {
           /* All sparc v9 chips provice procesor consistent ordering. */
           /* Thus a compiler barrier should suffice.                  */
            __asm__ __volatile__("" : : : "memory");
        }
#     endif /* SPARC */

#     if defined(IA64)
#      if !defined(GENERIC_COMPARE_AND_SWAP)
         inline static GC_bool GC_compare_and_exchange(volatile GC_word *addr,
						       GC_word old, GC_word new_val) 
	 {
	  unsigned long oldval;
#	  if CPP_WORDSZ == 32
            __asm__ __volatile__(
	          "addp4 %0=0,%1\n"
	          "mov ar.ccv=%3 ;; cmpxchg4.rel %0=[%0],%2,ar.ccv"
	          : "=&r"(oldval)
	          : "r"(addr), "r"(new_val), "r"(old) : "memory");
#	  else
	    __asm__ __volatile__(
		  "mov ar.ccv=%3 ;; cmpxchg8.rel %0=[%1],%2,ar.ccv"
		  : "=r"(oldval)
		  : "r"(addr), "r"(new_val), "r"(old) : "memory");
#	  endif
	  return (oldval == old);
         }
#      endif /* !GENERIC_COMPARE_AND_SWAP */
#      if 0
	/* Shouldn't be needed; we use volatile stores instead. */
        inline static void GC_memory_barrier()
        {
          __asm__ __volatile__("mf" : : : "memory");
        }
#      endif /* 0 */
#     endif /* IA64 */
#     if defined(ALPHA)
#      if !defined(GENERIC_COMPARE_AND_SWAP)
#        if defined(__GNUC__)
           inline static GC_bool GC_compare_and_exchange(volatile GC_word *addr,
						         GC_word old, GC_word new_val) 
	   {
	     unsigned long was_equal;
             unsigned long temp;

             __asm__ __volatile__(
                             "1:     ldq_l %0,%1\n"
                             "       cmpeq %0,%4,%2\n"
			     "	     mov %3,%0\n"
                             "       beq %2,2f\n"
                             "       stq_c %0,%1\n"
                             "       beq %0,1b\n"
                             "2:\n"
                             "       mb\n"
                             :"=&r" (temp), "=m" (*addr), "=&r" (was_equal)
                             : "r" (new_val), "Ir" (old)
			     :"memory");
             return was_equal;
           }
#        else /* !__GNUC__ */
           inline static GC_bool GC_compare_and_exchange(volatile GC_word *addr,
						         GC_word old, GC_word new_val) 
	  {
	    return __CMP_STORE_QUAD(addr, old, new_val, addr);
          }
#        endif /* !__GNUC__ */
#      endif /* !GENERIC_COMPARE_AND_SWAP */
#      ifdef __GNUC__
         inline static void GC_memory_barrier()
         {
           __asm__ __volatile__("mb" : : : "memory");
         }
#      else
#	 define GC_memory_barrier() asm("mb")
#      endif /* !__GNUC__ */
#     endif /* ALPHA */
#     if defined(S390)
#      if !defined(GENERIC_COMPARE_AND_SWAP)
         inline static GC_bool GC_compare_and_exchange(volatile GC_word *addr,
                                         GC_word old, GC_word new_val)
         {
           int retval;
           __asm__ __volatile__ (
#            ifndef __s390x__
               "     cs  %1,%2,0(%3)\n"
#            else
               "     csg %1,%2,0(%3)\n"
#            endif
             "     ipm %0\n"
             "     srl %0,28\n"
             : "=&d" (retval), "+d" (old)
             : "d" (new_val), "a" (addr)
             : "cc", "memory");
           return retval == 0;
         }
#      endif
#      define GC_memory_barrier()
#     endif
#     if !defined(GENERIC_COMPARE_AND_SWAP)
        /* Returns the original value of *addr.	*/
        inline static GC_word GC_atomic_add(volatile GC_word *addr,
					    GC_word how_much)
        {
	  GC_word old;
	  do {
	    old = *addr;
	  } while (!GC_compare_and_exchange(addr, old, old+how_much));
          return old;
        }
#     else /* GENERIC_COMPARE_AND_SWAP */
	/* So long as a GC_word can be atomically updated, it should	*/
	/* be OK to read *addr without a lock.				*/
	extern GC_word GC_atomic_add(volatile GC_word *addr, GC_word how_much);
#     endif /* GENERIC_COMPARE_AND_SWAP */

#    endif /* PARALLEL_MARK */

#    if !defined(THREAD_LOCAL_ALLOC) && !defined(USE_PTHREAD_LOCKS)
      /* In the THREAD_LOCAL_ALLOC case, the allocation lock tends to	*/
      /* be held for long periods, if it is held at all.  Thus spinning	*/
      /* and sleeping for fixed periods are likely to result in 	*/
      /* significant wasted time.  We thus rely mostly on queued locks. */
#     define USE_SPIN_LOCK
      extern volatile unsigned int GC_allocate_lock;
      extern void GC_lock(void);
	/* Allocation lock holder.  Only set if acquired by client through */
	/* GC_call_with_alloc_lock.					   */
#     ifdef GC_ASSERTIONS
#        define LOCK() \
		{ if (GC_test_and_set(&GC_allocate_lock)) GC_lock(); \
		  SET_LOCK_HOLDER(); }
#        define UNLOCK() \
		{ GC_ASSERT(I_HOLD_LOCK()); UNSET_LOCK_HOLDER(); \
	          GC_clear(&GC_allocate_lock); }
#     else
#        define LOCK() \
		{ if (GC_test_and_set(&GC_allocate_lock)) GC_lock(); }
#        define UNLOCK() \
		GC_clear(&GC_allocate_lock)
#     endif /* !GC_ASSERTIONS */
#     if 0
	/* Another alternative for OSF1 might be:		*/
#       include <sys/mman.h>
        extern msemaphore GC_allocate_semaphore;
#       define LOCK() { if (msem_lock(&GC_allocate_semaphore, MSEM_IF_NOWAIT) \
 			    != 0) GC_lock(); else GC_allocate_lock = 1; }
        /* The following is INCORRECT, since the memory model is too weak. */
	/* Is this true?  Presumably msem_unlock has the right semantics?  */
	/*		- HB						   */
#       define UNLOCK() { GC_allocate_lock = 0; \
                          msem_unlock(&GC_allocate_semaphore, 0); }
#     endif /* 0 */
#    else /* THREAD_LOCAL_ALLOC  || USE_PTHREAD_LOCKS */
#      ifndef USE_PTHREAD_LOCKS
#        define USE_PTHREAD_LOCKS
#      endif
#    endif /* THREAD_LOCAL_ALLOC */
#   ifdef USE_PTHREAD_LOCKS
#      include <pthread.h>
       extern pthread_mutex_t GC_allocate_ml;
#      ifdef GC_ASSERTIONS
#        define LOCK() \
		{ GC_lock(); \
		  SET_LOCK_HOLDER(); }
#        define UNLOCK() \
		{ GC_ASSERT(I_HOLD_LOCK()); UNSET_LOCK_HOLDER(); \
	          pthread_mutex_unlock(&GC_allocate_ml); }
#      else /* !GC_ASSERTIONS */
#        if defined(NO_PTHREAD_TRYLOCK)
#          define LOCK() GC_lock();
#        else /* !defined(NO_PTHREAD_TRYLOCK) */
#        define LOCK() \
	   { if (0 != pthread_mutex_trylock(&GC_allocate_ml)) GC_lock(); }
#        endif
#        define UNLOCK() pthread_mutex_unlock(&GC_allocate_ml)
#      endif /* !GC_ASSERTIONS */
#   endif /* USE_PTHREAD_LOCKS */
#   define SET_LOCK_HOLDER() GC_lock_holder = pthread_self()
#   define UNSET_LOCK_HOLDER() GC_lock_holder = NO_THREAD
#   define I_HOLD_LOCK() (pthread_equal(GC_lock_holder, pthread_self()))
    extern VOLATILE GC_bool GC_collecting;
#   define ENTER_GC() GC_collecting = 1;
#   define EXIT_GC() GC_collecting = 0;
    extern void GC_lock(void);
    extern pthread_t GC_lock_holder;
#   ifdef GC_ASSERTIONS
      extern pthread_t GC_mark_lock_holder;
#   endif
#  endif /* GC_PTHREADS with linux_threads.c implementation */
#  if defined(GC_WIN32_THREADS)
#    if defined(GC_PTHREADS)
#      include <pthread.h>
       extern pthread_mutex_t GC_allocate_ml;
#      define LOCK()   pthread_mutex_lock(&GC_allocate_ml)
#      define UNLOCK() pthread_mutex_unlock(&GC_allocate_ml)
#    else
#      include <windows.h>
       GC_API CRITICAL_SECTION GC_allocate_ml;
#      define LOCK() EnterCriticalSection(&GC_allocate_ml);
#      define UNLOCK() LeaveCriticalSection(&GC_allocate_ml);
#    endif
#  endif
#  ifndef SET_LOCK_HOLDER
#      define SET_LOCK_HOLDER()
#      define UNSET_LOCK_HOLDER()
#      define I_HOLD_LOCK() FALSE
		/* Used on platforms were locks can be reacquired,	*/
		/* so it doesn't matter if we lie.			*/
#  endif
# else /* !THREADS */
#    define LOCK()
#    define UNLOCK()
# endif /* !THREADS */
# ifndef SET_LOCK_HOLDER
#   define SET_LOCK_HOLDER()
#   define UNSET_LOCK_HOLDER()
#   define I_HOLD_LOCK() FALSE
		/* Used on platforms were locks can be reacquired,	*/
		/* so it doesn't matter if we lie.			*/
# endif
# ifndef ENTER_GC
#   define ENTER_GC()
#   define EXIT_GC()
# endif

# ifndef DCL_LOCK_STATE
#   define DCL_LOCK_STATE
# endif
# ifndef FASTLOCK
#   define FASTLOCK() LOCK()
#   define FASTLOCK_SUCCEEDED() TRUE
#   define FASTUNLOCK() UNLOCK()
# endif

#endif /* GC_LOCKS_H */<|MERGE_RESOLUTION|>--- conflicted
+++ resolved
@@ -231,38 +231,7 @@
 #          define NACL_ALIGN()
 #       endif
         inline static int GC_test_and_set(volatile unsigned int *addr) {
-<<<<<<< HEAD
-#if defined(__native_client__) || defined(HAVE_ARMV7)
-          int ret, tmp;
-          __asm__ __volatile__ (
-                                 "1:\n"
-                                 NACL_ALIGN()
-                                 MASK_REGISTER("%3", "al")
-                                 "ldrex %0, [%3]\n"
-                                 MASK_REGISTER("%3", "al")
-                                 "strex %1, %2, [%3]\n" 
-                                 "teq %1, #0\n"
-                                 "bne 1b\n"
-                                 : "=&r" (ret), "=&r" (tmp)
-                                 : "r" (1), "r" (addr)
-                                 : "memory", "cc");
-          return ret;
-#else
-          int oldval;
-          /* SWP on ARM is very similar to XCHG on x86.  Doesn't lock the
-           * bus because there are no SMP ARM machines.  If/when there are,
-           * this code will likely need to be updated. */
-          /* See linuxthreads/sysdeps/arm/pt-machine.h in glibc-2.1 */
-          __asm__ __volatile__(MASK_REGISTER("%2", "al")
-                               "swp %0, %1, [%2]"
-      		  	     : "=&r"(oldval)
-      			     : "r"(1), "r"(addr)
-			     : "memory");
-          return oldval;
-#endif
-=======
 		  return (int) __sync_lock_test_and_set (addr, 1);
->>>>>>> a7debabc
         }
 #       define GC_TEST_AND_SET_DEFINED
       inline static void GC_clear(volatile unsigned int *addr) {
